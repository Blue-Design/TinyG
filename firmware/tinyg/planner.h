/*
 * planner.h - cartesian trajectory planning and motion execution
 * Part of TinyG project
 *
 * Copyright (c) 2010 - 2013 Alden S. Hart Jr.
 *
 * This file ("the software") is free software: you can redistribute it and/or modify
 * it under the terms of the GNU General Public License, version 2 as published by the
 * Free Software Foundation. You should have received a copy of the GNU General Public
 * License, version 2 along with the software.  If not, see <http://www.gnu.org/licenses/>.
 *
 * As a special exception, you may use this file as part of a software library without
 * restriction. Specifically, if other files instantiate templates or use macros or
 * inline functions from this file, or you compile this file and link it with  other
 * files to produce an executable, this file does not by itself cause the resulting
 * executable to be covered by the GNU General Public License. This exception does not
 * however invalidate any other reasons why the executable file might be covered by the
 * GNU General Public License.
 *
 * THE SOFTWARE IS DISTRIBUTED IN THE HOPE THAT IT WILL BE USEFUL, BUT WITHOUT ANY
 * WARRANTY OF ANY KIND, EXPRESS OR IMPLIED, INCLUDING BUT NOT LIMITED TO THE WARRANTIES
 * OF MERCHANTABILITY, FITNESS FOR A PARTICULAR PURPOSE AND NONINFRINGEMENT. IN NO EVENT
 * SHALL THE AUTHORS OR COPYRIGHT HOLDERS BE LIABLE FOR ANY CLAIM, DAMAGES OR OTHER
 * LIABILITY, WHETHER IN AN ACTION OF CONTRACT, TORT OR OTHERWISE, ARISING FROM, OUT OF
 * OR IN CONNECTION WITH THE SOFTWARE OR THE USE OR OTHER DEALINGS IN THE SOFTWARE.
 */

#ifndef PLANNER_H_ONCE
#define PLANNER_H_ONCE

#include "canonical_machine.h"

#ifdef __cplusplus
extern "C"{
#endif

enum moveType {				// bf->move_type values 
	MOVE_TYPE_NULL = 0,		// null move - does a no-op
	MOVE_TYPE_ALINE,		// acceleration planned line
	MOVE_TYPE_DWELL,		// delay with no movement
	MOVE_TYPE_COMMAND,		// general command
	MOVE_TYPE_TOOL,			// T command
	MOVE_TYPE_SPINDLE_SPEED,// S command
	MOVE_TYPE_STOP,			// program stop
	MOVE_TYPE_END			// program end
};

enum moveState {
	MOVE_STATE_OFF = 0,		// move inactive (MUST BE ZERO)
	MOVE_STATE_NEW,			// general value if you need an initialization
	MOVE_STATE_RUN,			// general run state (for non-acceleration moves) 
	MOVE_STATE_RUN2,		// used for sub-states
	MOVE_STATE_HEAD,		// aline() acceleration portions
	MOVE_STATE_BODY,		// aline() cruise portions
	MOVE_STATE_TAIL,		// aline() deceleration portions
	MOVE_STATE_SKIP,		// mark a skipped block
	MOVE_STATE_END			// move is marked as done (used by dwells)
};
#define MOVE_STATE_RUN1 MOVE_STATE_RUN // a convenience

/*** Most of these factors are the result of a lot of tweaking. Change with caution.***/

/* The following must apply:
 *	  MM_PER_ARC_SEGMENT >= MIN_LINE_LENGTH >= MIN_SEGMENT_LENGTH 
 */
#define ARC_SEGMENT_LENGTH 		((float)0.1)		// Arc segment size (mm).(0.03)
#define MIN_LINE_LENGTH 		((float)0.08)		// Smallest line the system can plan (mm) (0.02)
#define MIN_SEGMENT_LENGTH 		((float)0.05)		// Smallest accel/decel segment (mm). Set to produce ~10 ms segments (0.01)
#define MIN_LENGTH_MOVE 		((float)0.001)		// millimeters
<<<<<<< HEAD
=======
#define MIN_TIME_MOVE  			((float)0.0000001)	// mm/min 
>>>>>>> d59e91fd
//#define MIN_LENGTH_MOVE 		(EPSILON)

#define JERK_MATCH_PRECISION 1000	// precision to which jerk must match to be considered effectively the same

/* ESTD_SEGMENT_USEC	 Microseconds per planning segment
 *	Should be experimentally adjusted if the MIN_SEGMENT_LENGTH is changed
 */
#define NOM_SEGMENT_USEC 		((float)5000)		// nominal segment time
#define MIN_SEGMENT_USEC 		((float)2500)		// minimum segment time
#define MIN_ARC_SEGMENT_USEC	((float)10000)		// minimum arc segment time

// derived from above
#define NOM_SEGMENT_TIME 		(MIN_SEGMENT_USEC / MICROSECONDS_PER_MINUTE)
#define MIN_SEGMENT_TIME 		(MIN_SEGMENT_USEC / MICROSECONDS_PER_MINUTE)
#define MIN_ARC_SEGMENT_TIME 	(MIN_ARC_SEGMENT_USEC / MICROSECONDS_PER_MINUTE)
<<<<<<< HEAD
#define MIN_TIME_MOVE  			MIN_SEGMENT_TIME 	// minimum time a move can be is one segment

=======
>>>>>>> d59e91fd

/* PLANNER_STARTUP_DELAY_SECONDS
 *	Used to introduce a short dwell before planning an idle machine.
 *  If you don;t do this the first block will always plan to zero as it will
 *	start executing before the next block arrives from the serial port.
 *	This causes the machine to stutter once on startup.
 */
#define PLANNER_STARTUP_DELAY_SECONDS 0.05	// in seconds

/* PLANNER_BUFFER_POOL_SIZE
 *	Should be at least the number of buffers requires to support optimal 
 *	planning in the case of very short lines or arc segments. 
 *	Suggest 12 min. Limit is 255
 */
#define PLANNER_BUFFER_POOL_SIZE 28
#define PLANNER_BUFFER_HEADROOM 4			// buffers to reserve in planner before processing new input line

/* Some parameters for _generate_trapezoid()
 * TRAPEZOID_ITERATION_MAX	 			Max iterations for convergence in the HT asymmetric case.
 * TRAPEZOID_ITERATION_ERROR_PERCENT	Error percentage for iteration convergence. As percent - 0.01 = 1%
 * TRAPEZOID_LENGTH_FIT_TOLERANCE		Tolerance for "exact fit" for H and T cases
 * TRAPEZOID_VELOCITY_TOLERANCE			Adaptive velocity tolerance term
 */
#define TRAPEZOID_ITERATION_MAX 10
#define TRAPEZOID_ITERATION_ERROR_PERCENT 0.10
#define TRAPEZOID_LENGTH_FIT_TOLERANCE (0.0001)	// allowable mm of error in planning phase
#define TRAPEZOID_VELOCITY_TOLERANCE (max(2,bf->entry_velocity/100))

/*
 *	Macros and typedefs
 */

typedef void (*cm_exec)(float[], float[]);		// callback to canonical_machine execution function

/*
 *	Planner structures
 */

// All the enums that equal zero must be zero. Don't change this

enum mpBufferState {			// bf->buffer_state values 
	MP_BUFFER_EMPTY = 0,		// struct is available for use (MUST BE 0)
	MP_BUFFER_LOADING,			// being written ("checked out")
	MP_BUFFER_QUEUED,			// in queue
	MP_BUFFER_PENDING,			// marked as the next buffer to run
	MP_BUFFER_RUNNING			// current running buffer
};

typedef struct mpBuffer {		// See Planning Velocity Notes for variable usage
	struct mpBuffer *pv;		// static pointer to previous buffer
	struct mpBuffer *nx;		// static pointer to next buffer
	stat_t (*bf_func)(struct mpBuffer *bf); // callback to buffer exec function
	cm_exec cm_func;			// callback to canonical machine execution function

	uint8_t buffer_state;		// used to manage queueing/dequeueing
	uint8_t move_type;			// used to dispatch to run routine
	uint8_t move_code;			// byte that can be used by used exec functions
	uint8_t move_state;			// move state machine sequence
	uint8_t replannable;		// TRUE if move can be replanned

	float unit[AXES];			// unit vector for axis scaling & planning

	float length;				// total length of line or helix in mm
	float head_length;
	float body_length;
	float tail_length;
								// *** SEE NOTES ON THESE VARIABLES, in aline() ***
	float entry_velocity;		// entry velocity requested for the move
	float cruise_velocity;		// cruise velocity requested & achieved
	float exit_velocity;		// exit velocity requested for the move

	float entry_vmax;			// max junction velocity at entry of this move
	float cruise_vmax;			// max cruise velocity requested for move
	float exit_vmax;			// max exit velocity possible (redundant)
	float delta_vmax;			// max velocity difference for this move
	float braking_velocity;		// current value for braking velocity

	float jerk;					// maximum linear jerk term for this move
	float recip_jerk;			// 1/Jm used for planning (compute-once)
	float cbrt_jerk;			// cube root of Jm used for planning (compute-once)

	GCodeState_t gm;			// Gode model state - passed from model, used by planner and runtime

} mpBuf_t;

typedef struct mpBufferPool {	// ring buffer for sub-moves
	magic_t magic_start;		// magic number to test memory integity	
	uint8_t buffers_available;	// running count of available buffers
	mpBuf_t *w;					// get_write_buffer pointer
	mpBuf_t *q;					// queue_write_buffer pointer
	mpBuf_t *r;					// get/end_run_buffer pointer
	mpBuf_t bf[PLANNER_BUFFER_POOL_SIZE];// buffer storage
	magic_t magic_end;
} mpBufferPool_t;

typedef struct mpMoveMasterSingleton {	// common variables for planning (move master)
	float position[AXES];		// final move position for planning purposes
//	float ms_in_queue;			// UNUSED - total ms of movement & dwell in planner queue
	float prev_jerk;			// jerk values cached from previous move
	float prev_recip_jerk;
	float prev_cbrt_jerk;
#ifdef __UNIT_TEST_PLANNER
	float test_case;
	float test_velocity;
	float a_unit[AXES];
	float b_unit[AXES];
#endif
} mpMoveMasterSingleton_t;

typedef struct mpMoveRuntimeSingleton {	// persistent runtime variables
//	uint8_t (*run_move)(struct mpMoveRuntimeSingleton *m); // currently running move - left in for reference
	magic_t magic_start;		// magic number to test memory integrity	
	uint8_t move_state;			// state of the overall move
	uint8_t section_state;		// state within a move section

	float endpoint[AXES];		// final target for bf (used to correct rounding errors)
	float position[AXES];		// current move position
	float unit[AXES];			// unit vector for axis scaling & planning

	float head_length;			// copies of bf variables of same name
	float body_length;
	float tail_length;
	float entry_velocity;
	float cruise_velocity;
	float exit_velocity;

	float length;				// length of line in mm
	float midpoint_velocity;	// velocity at accel/decel midpoint
	float jerk;					// max linear jerk

	float segments;				// number of segments in arc or blend
	uint32_t segment_count;		// count of running segments
	float segment_move_time;	// actual time increment per aline segment
	float microseconds;			// line or segment time in microseconds
	float segment_length;		// computed length for aline segment
	float segment_velocity;		// computed velocity for aline segment
	float forward_diff_1;		// forward difference level 1 (Acceleration)
	float forward_diff_2;		// forward difference level 2 (Jerk - constant)

	GCodeState_t gm;			// gocode model state currently executing

	magic_t magic_end;
} mpMoveRuntimeSingleton_t;

// Reference global scope structures
extern mpBufferPool_t mb;				// move buffer queue
extern mpMoveMasterSingleton_t mm;		// context for line planning
extern mpMoveRuntimeSingleton_t mr;		// context for line runtime

/*
 * Global Scope Functions
 */

void planner_init(void);
stat_t mp_assertions(void);
void mp_flush_planner(void);
void mp_init_buffers(void);
void mp_set_planner_position(uint8_t axis, const float position);
void mp_set_runtime_position(uint8_t axis, const float position);

stat_t mp_exec_move(void);
void mp_queue_command(void(*cm_exec)(float[], float[]), float *value, float *flag);

stat_t mp_dwell(const float seconds);
void mp_end_dwell(void);

stat_t mp_aline(const GCodeState_t *gm_line);

stat_t mp_plan_hold_callback(void);
stat_t mp_end_hold(void);
stat_t mp_feed_rate_override(uint8_t flag, float parameter);

// planner buffer handlers
uint8_t mp_get_planner_buffers_available(void);
void mp_clear_buffer(mpBuf_t *bf); 
void mp_copy_buffer(mpBuf_t *bf, const mpBuf_t *bp);
void mp_queue_write_buffer(const uint8_t move_type);
void mp_free_run_buffer(void);
mpBuf_t * mp_get_write_buffer(void); 
mpBuf_t * mp_get_run_buffer(void);
mpBuf_t * mp_get_first_buffer(void);
mpBuf_t * mp_get_last_buffer(void);
#define mp_get_prev_buffer(b) ((mpBuf_t *)(b->pv))
#define mp_get_next_buffer(b) ((mpBuf_t *)(b->nx))

// plan_line.c functions
float mp_get_runtime_velocity(void);
float mp_get_runtime_work_position(uint8_t axis);
float mp_get_runtime_absolute_position(uint8_t axis);
void mp_set_runtime_work_offset(float offset[]); 
void mp_zero_segment_velocity(void);
uint8_t mp_get_runtime_busy(void);

#ifdef __DEBUG
void mp_dump_running_plan_buffer(void);
void mp_dump_plan_buffer_by_index(uint8_t index);
void mp_dump_runtime_state(void);
#endif

/*** Unit tests ***/

//#define __UNIT_TEST_PLANNER	// uncomment to compile in planner unit tests
#ifdef __UNIT_TEST_PLANNER
void mp_unit_tests(void);
void mp_plan_arc_unit_tests(void);
#define	PLANNER_UNITS mp_unit_tests();
#else
#define	PLANNER_UNITS
#endif // end __UNIT_TEST_PLANNER

#ifdef __cplusplus
}
#endif

#endif	// End of include Guard: PLANNER_H_ONCE

<|MERGE_RESOLUTION|>--- conflicted
+++ resolved
@@ -1,309 +1,301 @@
-/*
- * planner.h - cartesian trajectory planning and motion execution
- * Part of TinyG project
- *
- * Copyright (c) 2010 - 2013 Alden S. Hart Jr.
- *
- * This file ("the software") is free software: you can redistribute it and/or modify
- * it under the terms of the GNU General Public License, version 2 as published by the
- * Free Software Foundation. You should have received a copy of the GNU General Public
- * License, version 2 along with the software.  If not, see <http://www.gnu.org/licenses/>.
- *
- * As a special exception, you may use this file as part of a software library without
- * restriction. Specifically, if other files instantiate templates or use macros or
- * inline functions from this file, or you compile this file and link it with  other
- * files to produce an executable, this file does not by itself cause the resulting
- * executable to be covered by the GNU General Public License. This exception does not
- * however invalidate any other reasons why the executable file might be covered by the
- * GNU General Public License.
- *
- * THE SOFTWARE IS DISTRIBUTED IN THE HOPE THAT IT WILL BE USEFUL, BUT WITHOUT ANY
- * WARRANTY OF ANY KIND, EXPRESS OR IMPLIED, INCLUDING BUT NOT LIMITED TO THE WARRANTIES
- * OF MERCHANTABILITY, FITNESS FOR A PARTICULAR PURPOSE AND NONINFRINGEMENT. IN NO EVENT
- * SHALL THE AUTHORS OR COPYRIGHT HOLDERS BE LIABLE FOR ANY CLAIM, DAMAGES OR OTHER
- * LIABILITY, WHETHER IN AN ACTION OF CONTRACT, TORT OR OTHERWISE, ARISING FROM, OUT OF
- * OR IN CONNECTION WITH THE SOFTWARE OR THE USE OR OTHER DEALINGS IN THE SOFTWARE.
- */
-
-#ifndef PLANNER_H_ONCE
-#define PLANNER_H_ONCE
-
-#include "canonical_machine.h"
-
-#ifdef __cplusplus
-extern "C"{
-#endif
-
-enum moveType {				// bf->move_type values 
-	MOVE_TYPE_NULL = 0,		// null move - does a no-op
-	MOVE_TYPE_ALINE,		// acceleration planned line
-	MOVE_TYPE_DWELL,		// delay with no movement
-	MOVE_TYPE_COMMAND,		// general command
-	MOVE_TYPE_TOOL,			// T command
-	MOVE_TYPE_SPINDLE_SPEED,// S command
-	MOVE_TYPE_STOP,			// program stop
-	MOVE_TYPE_END			// program end
-};
-
-enum moveState {
-	MOVE_STATE_OFF = 0,		// move inactive (MUST BE ZERO)
-	MOVE_STATE_NEW,			// general value if you need an initialization
-	MOVE_STATE_RUN,			// general run state (for non-acceleration moves) 
-	MOVE_STATE_RUN2,		// used for sub-states
-	MOVE_STATE_HEAD,		// aline() acceleration portions
-	MOVE_STATE_BODY,		// aline() cruise portions
-	MOVE_STATE_TAIL,		// aline() deceleration portions
-	MOVE_STATE_SKIP,		// mark a skipped block
-	MOVE_STATE_END			// move is marked as done (used by dwells)
-};
-#define MOVE_STATE_RUN1 MOVE_STATE_RUN // a convenience
-
-/*** Most of these factors are the result of a lot of tweaking. Change with caution.***/
-
-/* The following must apply:
- *	  MM_PER_ARC_SEGMENT >= MIN_LINE_LENGTH >= MIN_SEGMENT_LENGTH 
- */
-#define ARC_SEGMENT_LENGTH 		((float)0.1)		// Arc segment size (mm).(0.03)
-#define MIN_LINE_LENGTH 		((float)0.08)		// Smallest line the system can plan (mm) (0.02)
-#define MIN_SEGMENT_LENGTH 		((float)0.05)		// Smallest accel/decel segment (mm). Set to produce ~10 ms segments (0.01)
-#define MIN_LENGTH_MOVE 		((float)0.001)		// millimeters
-<<<<<<< HEAD
-=======
-#define MIN_TIME_MOVE  			((float)0.0000001)	// mm/min 
->>>>>>> d59e91fd
-//#define MIN_LENGTH_MOVE 		(EPSILON)
-
-#define JERK_MATCH_PRECISION 1000	// precision to which jerk must match to be considered effectively the same
-
-/* ESTD_SEGMENT_USEC	 Microseconds per planning segment
- *	Should be experimentally adjusted if the MIN_SEGMENT_LENGTH is changed
- */
-#define NOM_SEGMENT_USEC 		((float)5000)		// nominal segment time
-#define MIN_SEGMENT_USEC 		((float)2500)		// minimum segment time
-#define MIN_ARC_SEGMENT_USEC	((float)10000)		// minimum arc segment time
-
-// derived from above
-#define NOM_SEGMENT_TIME 		(MIN_SEGMENT_USEC / MICROSECONDS_PER_MINUTE)
-#define MIN_SEGMENT_TIME 		(MIN_SEGMENT_USEC / MICROSECONDS_PER_MINUTE)
-#define MIN_ARC_SEGMENT_TIME 	(MIN_ARC_SEGMENT_USEC / MICROSECONDS_PER_MINUTE)
-<<<<<<< HEAD
-#define MIN_TIME_MOVE  			MIN_SEGMENT_TIME 	// minimum time a move can be is one segment
-
-=======
->>>>>>> d59e91fd
-
-/* PLANNER_STARTUP_DELAY_SECONDS
- *	Used to introduce a short dwell before planning an idle machine.
- *  If you don;t do this the first block will always plan to zero as it will
- *	start executing before the next block arrives from the serial port.
- *	This causes the machine to stutter once on startup.
- */
-#define PLANNER_STARTUP_DELAY_SECONDS 0.05	// in seconds
-
-/* PLANNER_BUFFER_POOL_SIZE
- *	Should be at least the number of buffers requires to support optimal 
- *	planning in the case of very short lines or arc segments. 
- *	Suggest 12 min. Limit is 255
- */
-#define PLANNER_BUFFER_POOL_SIZE 28
-#define PLANNER_BUFFER_HEADROOM 4			// buffers to reserve in planner before processing new input line
-
-/* Some parameters for _generate_trapezoid()
- * TRAPEZOID_ITERATION_MAX	 			Max iterations for convergence in the HT asymmetric case.
- * TRAPEZOID_ITERATION_ERROR_PERCENT	Error percentage for iteration convergence. As percent - 0.01 = 1%
- * TRAPEZOID_LENGTH_FIT_TOLERANCE		Tolerance for "exact fit" for H and T cases
- * TRAPEZOID_VELOCITY_TOLERANCE			Adaptive velocity tolerance term
- */
-#define TRAPEZOID_ITERATION_MAX 10
-#define TRAPEZOID_ITERATION_ERROR_PERCENT 0.10
-#define TRAPEZOID_LENGTH_FIT_TOLERANCE (0.0001)	// allowable mm of error in planning phase
-#define TRAPEZOID_VELOCITY_TOLERANCE (max(2,bf->entry_velocity/100))
-
-/*
- *	Macros and typedefs
- */
-
-typedef void (*cm_exec)(float[], float[]);		// callback to canonical_machine execution function
-
-/*
- *	Planner structures
- */
-
-// All the enums that equal zero must be zero. Don't change this
-
-enum mpBufferState {			// bf->buffer_state values 
-	MP_BUFFER_EMPTY = 0,		// struct is available for use (MUST BE 0)
-	MP_BUFFER_LOADING,			// being written ("checked out")
-	MP_BUFFER_QUEUED,			// in queue
-	MP_BUFFER_PENDING,			// marked as the next buffer to run
-	MP_BUFFER_RUNNING			// current running buffer
-};
-
-typedef struct mpBuffer {		// See Planning Velocity Notes for variable usage
-	struct mpBuffer *pv;		// static pointer to previous buffer
-	struct mpBuffer *nx;		// static pointer to next buffer
-	stat_t (*bf_func)(struct mpBuffer *bf); // callback to buffer exec function
-	cm_exec cm_func;			// callback to canonical machine execution function
-
-	uint8_t buffer_state;		// used to manage queueing/dequeueing
-	uint8_t move_type;			// used to dispatch to run routine
-	uint8_t move_code;			// byte that can be used by used exec functions
-	uint8_t move_state;			// move state machine sequence
-	uint8_t replannable;		// TRUE if move can be replanned
-
-	float unit[AXES];			// unit vector for axis scaling & planning
-
-	float length;				// total length of line or helix in mm
-	float head_length;
-	float body_length;
-	float tail_length;
-								// *** SEE NOTES ON THESE VARIABLES, in aline() ***
-	float entry_velocity;		// entry velocity requested for the move
-	float cruise_velocity;		// cruise velocity requested & achieved
-	float exit_velocity;		// exit velocity requested for the move
-
-	float entry_vmax;			// max junction velocity at entry of this move
-	float cruise_vmax;			// max cruise velocity requested for move
-	float exit_vmax;			// max exit velocity possible (redundant)
-	float delta_vmax;			// max velocity difference for this move
-	float braking_velocity;		// current value for braking velocity
-
-	float jerk;					// maximum linear jerk term for this move
-	float recip_jerk;			// 1/Jm used for planning (compute-once)
-	float cbrt_jerk;			// cube root of Jm used for planning (compute-once)
-
-	GCodeState_t gm;			// Gode model state - passed from model, used by planner and runtime
-
-} mpBuf_t;
-
-typedef struct mpBufferPool {	// ring buffer for sub-moves
-	magic_t magic_start;		// magic number to test memory integity	
-	uint8_t buffers_available;	// running count of available buffers
-	mpBuf_t *w;					// get_write_buffer pointer
-	mpBuf_t *q;					// queue_write_buffer pointer
-	mpBuf_t *r;					// get/end_run_buffer pointer
-	mpBuf_t bf[PLANNER_BUFFER_POOL_SIZE];// buffer storage
-	magic_t magic_end;
-} mpBufferPool_t;
-
-typedef struct mpMoveMasterSingleton {	// common variables for planning (move master)
-	float position[AXES];		// final move position for planning purposes
-//	float ms_in_queue;			// UNUSED - total ms of movement & dwell in planner queue
-	float prev_jerk;			// jerk values cached from previous move
-	float prev_recip_jerk;
-	float prev_cbrt_jerk;
-#ifdef __UNIT_TEST_PLANNER
-	float test_case;
-	float test_velocity;
-	float a_unit[AXES];
-	float b_unit[AXES];
-#endif
-} mpMoveMasterSingleton_t;
-
-typedef struct mpMoveRuntimeSingleton {	// persistent runtime variables
-//	uint8_t (*run_move)(struct mpMoveRuntimeSingleton *m); // currently running move - left in for reference
-	magic_t magic_start;		// magic number to test memory integrity	
-	uint8_t move_state;			// state of the overall move
-	uint8_t section_state;		// state within a move section
-
-	float endpoint[AXES];		// final target for bf (used to correct rounding errors)
-	float position[AXES];		// current move position
-	float unit[AXES];			// unit vector for axis scaling & planning
-
-	float head_length;			// copies of bf variables of same name
-	float body_length;
-	float tail_length;
-	float entry_velocity;
-	float cruise_velocity;
-	float exit_velocity;
-
-	float length;				// length of line in mm
-	float midpoint_velocity;	// velocity at accel/decel midpoint
-	float jerk;					// max linear jerk
-
-	float segments;				// number of segments in arc or blend
-	uint32_t segment_count;		// count of running segments
-	float segment_move_time;	// actual time increment per aline segment
-	float microseconds;			// line or segment time in microseconds
-	float segment_length;		// computed length for aline segment
-	float segment_velocity;		// computed velocity for aline segment
-	float forward_diff_1;		// forward difference level 1 (Acceleration)
-	float forward_diff_2;		// forward difference level 2 (Jerk - constant)
-
-	GCodeState_t gm;			// gocode model state currently executing
-
-	magic_t magic_end;
-} mpMoveRuntimeSingleton_t;
-
-// Reference global scope structures
-extern mpBufferPool_t mb;				// move buffer queue
-extern mpMoveMasterSingleton_t mm;		// context for line planning
-extern mpMoveRuntimeSingleton_t mr;		// context for line runtime
-
-/*
- * Global Scope Functions
- */
-
-void planner_init(void);
-stat_t mp_assertions(void);
-void mp_flush_planner(void);
-void mp_init_buffers(void);
-void mp_set_planner_position(uint8_t axis, const float position);
-void mp_set_runtime_position(uint8_t axis, const float position);
-
-stat_t mp_exec_move(void);
-void mp_queue_command(void(*cm_exec)(float[], float[]), float *value, float *flag);
-
-stat_t mp_dwell(const float seconds);
-void mp_end_dwell(void);
-
-stat_t mp_aline(const GCodeState_t *gm_line);
-
-stat_t mp_plan_hold_callback(void);
-stat_t mp_end_hold(void);
-stat_t mp_feed_rate_override(uint8_t flag, float parameter);
-
-// planner buffer handlers
-uint8_t mp_get_planner_buffers_available(void);
-void mp_clear_buffer(mpBuf_t *bf); 
-void mp_copy_buffer(mpBuf_t *bf, const mpBuf_t *bp);
-void mp_queue_write_buffer(const uint8_t move_type);
-void mp_free_run_buffer(void);
-mpBuf_t * mp_get_write_buffer(void); 
-mpBuf_t * mp_get_run_buffer(void);
-mpBuf_t * mp_get_first_buffer(void);
-mpBuf_t * mp_get_last_buffer(void);
-#define mp_get_prev_buffer(b) ((mpBuf_t *)(b->pv))
-#define mp_get_next_buffer(b) ((mpBuf_t *)(b->nx))
-
-// plan_line.c functions
-float mp_get_runtime_velocity(void);
-float mp_get_runtime_work_position(uint8_t axis);
-float mp_get_runtime_absolute_position(uint8_t axis);
-void mp_set_runtime_work_offset(float offset[]); 
-void mp_zero_segment_velocity(void);
-uint8_t mp_get_runtime_busy(void);
-
-#ifdef __DEBUG
-void mp_dump_running_plan_buffer(void);
-void mp_dump_plan_buffer_by_index(uint8_t index);
-void mp_dump_runtime_state(void);
-#endif
-
-/*** Unit tests ***/
-
-//#define __UNIT_TEST_PLANNER	// uncomment to compile in planner unit tests
-#ifdef __UNIT_TEST_PLANNER
-void mp_unit_tests(void);
-void mp_plan_arc_unit_tests(void);
-#define	PLANNER_UNITS mp_unit_tests();
-#else
-#define	PLANNER_UNITS
-#endif // end __UNIT_TEST_PLANNER
-
-#ifdef __cplusplus
-}
-#endif
-
-#endif	// End of include Guard: PLANNER_H_ONCE
-
+/*
+ * planner.h - cartesian trajectory planning and motion execution
+ * Part of TinyG project
+ *
+ * Copyright (c) 2010 - 2013 Alden S. Hart Jr.
+ *
+ * This file ("the software") is free software: you can redistribute it and/or modify
+ * it under the terms of the GNU General Public License, version 2 as published by the
+ * Free Software Foundation. You should have received a copy of the GNU General Public
+ * License, version 2 along with the software.  If not, see <http://www.gnu.org/licenses/>.
+ *
+ * As a special exception, you may use this file as part of a software library without
+ * restriction. Specifically, if other files instantiate templates or use macros or
+ * inline functions from this file, or you compile this file and link it with  other
+ * files to produce an executable, this file does not by itself cause the resulting
+ * executable to be covered by the GNU General Public License. This exception does not
+ * however invalidate any other reasons why the executable file might be covered by the
+ * GNU General Public License.
+ *
+ * THE SOFTWARE IS DISTRIBUTED IN THE HOPE THAT IT WILL BE USEFUL, BUT WITHOUT ANY
+ * WARRANTY OF ANY KIND, EXPRESS OR IMPLIED, INCLUDING BUT NOT LIMITED TO THE WARRANTIES
+ * OF MERCHANTABILITY, FITNESS FOR A PARTICULAR PURPOSE AND NONINFRINGEMENT. IN NO EVENT
+ * SHALL THE AUTHORS OR COPYRIGHT HOLDERS BE LIABLE FOR ANY CLAIM, DAMAGES OR OTHER
+ * LIABILITY, WHETHER IN AN ACTION OF CONTRACT, TORT OR OTHERWISE, ARISING FROM, OUT OF
+ * OR IN CONNECTION WITH THE SOFTWARE OR THE USE OR OTHER DEALINGS IN THE SOFTWARE.
+ */
+
+#ifndef PLANNER_H_ONCE
+#define PLANNER_H_ONCE
+
+#include "canonical_machine.h"
+
+#ifdef __cplusplus
+extern "C"{
+#endif
+
+enum moveType {				// bf->move_type values 
+	MOVE_TYPE_NULL = 0,		// null move - does a no-op
+	MOVE_TYPE_ALINE,		// acceleration planned line
+	MOVE_TYPE_DWELL,		// delay with no movement
+	MOVE_TYPE_COMMAND,		// general command
+	MOVE_TYPE_TOOL,			// T command
+	MOVE_TYPE_SPINDLE_SPEED,// S command
+	MOVE_TYPE_STOP,			// program stop
+	MOVE_TYPE_END			// program end
+};
+
+enum moveState {
+	MOVE_STATE_OFF = 0,		// move inactive (MUST BE ZERO)
+	MOVE_STATE_NEW,			// general value if you need an initialization
+	MOVE_STATE_RUN,			// general run state (for non-acceleration moves) 
+	MOVE_STATE_RUN2,		// used for sub-states
+	MOVE_STATE_HEAD,		// aline() acceleration portions
+	MOVE_STATE_BODY,		// aline() cruise portions
+	MOVE_STATE_TAIL,		// aline() deceleration portions
+	MOVE_STATE_SKIP,		// mark a skipped block
+	MOVE_STATE_END			// move is marked as done (used by dwells)
+};
+#define MOVE_STATE_RUN1 MOVE_STATE_RUN // a convenience
+
+/*** Most of these factors are the result of a lot of tweaking. Change with caution.***/
+
+/* The following must apply:
+ *	  MM_PER_ARC_SEGMENT >= MIN_LINE_LENGTH >= MIN_SEGMENT_LENGTH 
+ */
+#define ARC_SEGMENT_LENGTH 		((float)0.1)		// Arc segment size (mm).(0.03)
+#define MIN_LINE_LENGTH 		((float)0.08)		// Smallest line the system can plan (mm) (0.02)
+#define MIN_SEGMENT_LENGTH 		((float)0.05)		// Smallest accel/decel segment (mm). Set to produce ~10 ms segments (0.01)
+#define MIN_LENGTH_MOVE 		((float)0.001)		// millimeters
+//#define MIN_LENGTH_MOVE 		(EPSILON)
+
+#define JERK_MATCH_PRECISION 1000	// precision to which jerk must match to be considered effectively the same
+
+/* ESTD_SEGMENT_USEC	 Microseconds per planning segment
+ *	Should be experimentally adjusted if the MIN_SEGMENT_LENGTH is changed
+ */
+#define NOM_SEGMENT_USEC 		((float)5000)		// nominal segment time
+#define MIN_SEGMENT_USEC 		((float)2500)		// minimum segment time
+#define MIN_ARC_SEGMENT_USEC	((float)10000)		// minimum arc segment time
+
+// derived from above
+#define NOM_SEGMENT_TIME 		(MIN_SEGMENT_USEC / MICROSECONDS_PER_MINUTE)
+#define MIN_SEGMENT_TIME 		(MIN_SEGMENT_USEC / MICROSECONDS_PER_MINUTE)
+#define MIN_ARC_SEGMENT_TIME 	(MIN_ARC_SEGMENT_USEC / MICROSECONDS_PER_MINUTE)
+#define MIN_TIME_MOVE  			MIN_SEGMENT_TIME 	// minimum time a move can be is one segment
+
+/* PLANNER_STARTUP_DELAY_SECONDS
+ *	Used to introduce a short dwell before planning an idle machine.
+ *  If you don;t do this the first block will always plan to zero as it will
+ *	start executing before the next block arrives from the serial port.
+ *	This causes the machine to stutter once on startup.
+ */
+#define PLANNER_STARTUP_DELAY_SECONDS 0.05	// in seconds
+
+/* PLANNER_BUFFER_POOL_SIZE
+ *	Should be at least the number of buffers requires to support optimal 
+ *	planning in the case of very short lines or arc segments. 
+ *	Suggest 12 min. Limit is 255
+ */
+#define PLANNER_BUFFER_POOL_SIZE 28
+#define PLANNER_BUFFER_HEADROOM 4			// buffers to reserve in planner before processing new input line
+
+/* Some parameters for _generate_trapezoid()
+ * TRAPEZOID_ITERATION_MAX	 			Max iterations for convergence in the HT asymmetric case.
+ * TRAPEZOID_ITERATION_ERROR_PERCENT	Error percentage for iteration convergence. As percent - 0.01 = 1%
+ * TRAPEZOID_LENGTH_FIT_TOLERANCE		Tolerance for "exact fit" for H and T cases
+ * TRAPEZOID_VELOCITY_TOLERANCE			Adaptive velocity tolerance term
+ */
+#define TRAPEZOID_ITERATION_MAX 10
+#define TRAPEZOID_ITERATION_ERROR_PERCENT 0.10
+#define TRAPEZOID_LENGTH_FIT_TOLERANCE (0.0001)	// allowable mm of error in planning phase
+#define TRAPEZOID_VELOCITY_TOLERANCE (max(2,bf->entry_velocity/100))
+
+/*
+ *	Macros and typedefs
+ */
+
+typedef void (*cm_exec)(float[], float[]);		// callback to canonical_machine execution function
+
+/*
+ *	Planner structures
+ */
+
+// All the enums that equal zero must be zero. Don't change this
+
+enum mpBufferState {			// bf->buffer_state values 
+	MP_BUFFER_EMPTY = 0,		// struct is available for use (MUST BE 0)
+	MP_BUFFER_LOADING,			// being written ("checked out")
+	MP_BUFFER_QUEUED,			// in queue
+	MP_BUFFER_PENDING,			// marked as the next buffer to run
+	MP_BUFFER_RUNNING			// current running buffer
+};
+
+typedef struct mpBuffer {		// See Planning Velocity Notes for variable usage
+	struct mpBuffer *pv;		// static pointer to previous buffer
+	struct mpBuffer *nx;		// static pointer to next buffer
+	stat_t (*bf_func)(struct mpBuffer *bf); // callback to buffer exec function
+	cm_exec cm_func;			// callback to canonical machine execution function
+
+	uint8_t buffer_state;		// used to manage queueing/dequeueing
+	uint8_t move_type;			// used to dispatch to run routine
+	uint8_t move_code;			// byte that can be used by used exec functions
+	uint8_t move_state;			// move state machine sequence
+	uint8_t replannable;		// TRUE if move can be replanned
+
+	float unit[AXES];			// unit vector for axis scaling & planning
+
+	float length;				// total length of line or helix in mm
+	float head_length;
+	float body_length;
+	float tail_length;
+								// *** SEE NOTES ON THESE VARIABLES, in aline() ***
+	float entry_velocity;		// entry velocity requested for the move
+	float cruise_velocity;		// cruise velocity requested & achieved
+	float exit_velocity;		// exit velocity requested for the move
+
+	float entry_vmax;			// max junction velocity at entry of this move
+	float cruise_vmax;			// max cruise velocity requested for move
+	float exit_vmax;			// max exit velocity possible (redundant)
+	float delta_vmax;			// max velocity difference for this move
+	float braking_velocity;		// current value for braking velocity
+
+	float jerk;					// maximum linear jerk term for this move
+	float recip_jerk;			// 1/Jm used for planning (compute-once)
+	float cbrt_jerk;			// cube root of Jm used for planning (compute-once)
+
+	GCodeState_t gm;			// Gode model state - passed from model, used by planner and runtime
+
+} mpBuf_t;
+
+typedef struct mpBufferPool {	// ring buffer for sub-moves
+	magic_t magic_start;		// magic number to test memory integity	
+	uint8_t buffers_available;	// running count of available buffers
+	mpBuf_t *w;					// get_write_buffer pointer
+	mpBuf_t *q;					// queue_write_buffer pointer
+	mpBuf_t *r;					// get/end_run_buffer pointer
+	mpBuf_t bf[PLANNER_BUFFER_POOL_SIZE];// buffer storage
+	magic_t magic_end;
+} mpBufferPool_t;
+
+typedef struct mpMoveMasterSingleton {	// common variables for planning (move master)
+	float position[AXES];		// final move position for planning purposes
+//	float ms_in_queue;			// UNUSED - total ms of movement & dwell in planner queue
+	float prev_jerk;			// jerk values cached from previous move
+	float prev_recip_jerk;
+	float prev_cbrt_jerk;
+#ifdef __UNIT_TEST_PLANNER
+	float test_case;
+	float test_velocity;
+	float a_unit[AXES];
+	float b_unit[AXES];
+#endif
+} mpMoveMasterSingleton_t;
+
+typedef struct mpMoveRuntimeSingleton {	// persistent runtime variables
+//	uint8_t (*run_move)(struct mpMoveRuntimeSingleton *m); // currently running move - left in for reference
+	magic_t magic_start;		// magic number to test memory integrity	
+	uint8_t move_state;			// state of the overall move
+	uint8_t section_state;		// state within a move section
+
+	float endpoint[AXES];		// final target for bf (used to correct rounding errors)
+	float position[AXES];		// current move position
+	float unit[AXES];			// unit vector for axis scaling & planning
+
+	float head_length;			// copies of bf variables of same name
+	float body_length;
+	float tail_length;
+	float entry_velocity;
+	float cruise_velocity;
+	float exit_velocity;
+
+	float length;				// length of line in mm
+	float midpoint_velocity;	// velocity at accel/decel midpoint
+	float jerk;					// max linear jerk
+
+	float segments;				// number of segments in arc or blend
+	uint32_t segment_count;		// count of running segments
+	float segment_move_time;	// actual time increment per aline segment
+	float microseconds;			// line or segment time in microseconds
+	float segment_length;		// computed length for aline segment
+	float segment_velocity;		// computed velocity for aline segment
+	float forward_diff_1;		// forward difference level 1 (Acceleration)
+	float forward_diff_2;		// forward difference level 2 (Jerk - constant)
+
+	GCodeState_t gm;			// gocode model state currently executing
+
+	magic_t magic_end;
+} mpMoveRuntimeSingleton_t;
+
+// Reference global scope structures
+extern mpBufferPool_t mb;				// move buffer queue
+extern mpMoveMasterSingleton_t mm;		// context for line planning
+extern mpMoveRuntimeSingleton_t mr;		// context for line runtime
+
+/*
+ * Global Scope Functions
+ */
+
+void planner_init(void);
+stat_t mp_assertions(void);
+void mp_flush_planner(void);
+void mp_init_buffers(void);
+void mp_set_planner_position(uint8_t axis, const float position);
+void mp_set_runtime_position(uint8_t axis, const float position);
+
+stat_t mp_exec_move(void);
+void mp_queue_command(void(*cm_exec)(float[], float[]), float *value, float *flag);
+
+stat_t mp_dwell(const float seconds);
+void mp_end_dwell(void);
+
+stat_t mp_aline(const GCodeState_t *gm_line);
+
+stat_t mp_plan_hold_callback(void);
+stat_t mp_end_hold(void);
+stat_t mp_feed_rate_override(uint8_t flag, float parameter);
+
+// planner buffer handlers
+uint8_t mp_get_planner_buffers_available(void);
+void mp_clear_buffer(mpBuf_t *bf); 
+void mp_copy_buffer(mpBuf_t *bf, const mpBuf_t *bp);
+void mp_queue_write_buffer(const uint8_t move_type);
+void mp_free_run_buffer(void);
+mpBuf_t * mp_get_write_buffer(void); 
+mpBuf_t * mp_get_run_buffer(void);
+mpBuf_t * mp_get_first_buffer(void);
+mpBuf_t * mp_get_last_buffer(void);
+#define mp_get_prev_buffer(b) ((mpBuf_t *)(b->pv))
+#define mp_get_next_buffer(b) ((mpBuf_t *)(b->nx))
+
+// plan_line.c functions
+float mp_get_runtime_velocity(void);
+float mp_get_runtime_work_position(uint8_t axis);
+float mp_get_runtime_absolute_position(uint8_t axis);
+void mp_set_runtime_work_offset(float offset[]); 
+void mp_zero_segment_velocity(void);
+uint8_t mp_get_runtime_busy(void);
+
+#ifdef __DEBUG
+void mp_dump_running_plan_buffer(void);
+void mp_dump_plan_buffer_by_index(uint8_t index);
+void mp_dump_runtime_state(void);
+#endif
+
+/*** Unit tests ***/
+
+//#define __UNIT_TEST_PLANNER	// uncomment to compile in planner unit tests
+#ifdef __UNIT_TEST_PLANNER
+void mp_unit_tests(void);
+void mp_plan_arc_unit_tests(void);
+#define	PLANNER_UNITS mp_unit_tests();
+#else
+#define	PLANNER_UNITS
+#endif // end __UNIT_TEST_PLANNER
+
+#ifdef __cplusplus
+}
+#endif
+
+#endif	// End of include Guard: PLANNER_H_ONCE
+