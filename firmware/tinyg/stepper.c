/*
 * stepper.c - stepper motor controls
 * This file is part of the TinyG project
 *
 * Copyright (c) 2010 - 2013 Alden S. Hart, Jr.
 * Copyright (c) 2013 Robert Giseburt
 *
 * This file ("the software") is free software: you can redistribute it and/or modify
 * it under the terms of the GNU General Public License, version 2 as published by the
 * Free Software Foundation. You should have received a copy of the GNU General Public
 * License, version 2 along with the software.  If not, see <http://www.gnu.org/licenses/>.
 *
 * As a special exception, you may use this file as part of a software library without
 * restriction. Specifically, if other files instantiate templates or use macros or
 * inline functions from this file, or you compile this file and link it with  other
 * files to produce an executable, this file does not by itself cause the resulting
 * executable to be covered by the GNU General Public License. This exception does not
 * however invalidate any other reasons why the executable file might be covered by the
 * GNU General Public License.
 *
 * THE SOFTWARE IS DISTRIBUTED IN THE HOPE THAT IT WILL BE USEFUL, BUT WITHOUT ANY
 * WARRANTY OF ANY KIND, EXPRESS OR IMPLIED, INCLUDING BUT NOT LIMITED TO THE WARRANTIES
 * OF MERCHANTABILITY, FITNESS FOR A PARTICULAR PURPOSE AND NONINFRINGEMENT. IN NO EVENT
 * SHALL THE AUTHORS OR COPYRIGHT HOLDERS BE LIABLE FOR ANY CLAIM, DAMAGES OR OTHER
 * LIABILITY, WHETHER IN AN ACTION OF CONTRACT, TORT OR OTHERWISE, ARISING FROM, OUT OF
 * OR IN CONNECTION WITH THE SOFTWARE OR THE USE OR OTHER DEALINGS IN THE SOFTWARE.
 */
/* 	This module provides the low-level stepper drivers and some related functions.
 *	See stepper.h for a detailed explanation of this module.
 */

#include "tinyg.h"
#include "config.h"
#include "stepper.h"
#include "encoder.h"
#include "planner.h"
#include "hardware.h"
#include "text_parser.h"
#include "util.h"

/**** Allocate structures ****/

stConfig_t st_cfg;
stPrepSingleton_t st_pre;
static stRunSingleton_t st_run;

/**** Setup local functions ****/

static void _load_move(void);
static void _request_load_move(void);

// handy macro
#define _f_to_period(f) (uint16_t)((float)F_CPU / (float)f)

/************************************************************************************
 **** CODE **************************************************************************
 ************************************************************************************/

/* 
 * stepper_init() - initialize stepper motor subsystem 
 *
 *	Notes:
 *	  - This init requires sys_init() to be run beforehand
 * 	  - microsteps are setup during config_init()
 *	  - motor polarity is setup during config_init()
 *	  - high level interrupts must be enabled in main() once all inits are complete
 */

void stepper_init()
{
	memset(&st_run, 0, sizeof(st_run));			// clear all values, pointers and status
	stepper_init_assertions();

	// Configure virtual ports
	PORTCFG.VPCTRLA = PORTCFG_VP0MAP_PORT_MOTOR_1_gc | PORTCFG_VP1MAP_PORT_MOTOR_2_gc;
	PORTCFG.VPCTRLB = PORTCFG_VP2MAP_PORT_MOTOR_3_gc | PORTCFG_VP3MAP_PORT_MOTOR_4_gc;

	// setup ports and data structures
	for (uint8_t i=0; i<MOTORS; i++) {
		hw.st_port[i]->DIR = MOTOR_PORT_DIR_gm;  // sets outputs for motors & GPIO1, and GPIO2 inputs
		hw.st_port[i]->OUT = MOTOR_ENABLE_BIT_bm;// zero port bits AND disable motor
	}
	// setup DDA timer
	TIMER_DDA.CTRLA = STEP_TIMER_DISABLE;		// turn timer off
	TIMER_DDA.CTRLB = STEP_TIMER_WGMODE;		// waveform mode
	TIMER_DDA.INTCTRLA = TIMER_DDA_INTLVL;		// interrupt mode

	// setup DWELL timer
	TIMER_DWELL.CTRLA = STEP_TIMER_DISABLE;		// turn timer off
	TIMER_DWELL.CTRLB = STEP_TIMER_WGMODE;		// waveform mode
	TIMER_DWELL.INTCTRLA = TIMER_DWELL_INTLVL;	// interrupt mode

	// setup software interrupt load timer
	TIMER_LOAD.CTRLA = LOAD_TIMER_DISABLE;		// turn timer off
	TIMER_LOAD.CTRLB = LOAD_TIMER_WGMODE;		// waveform mode
	TIMER_LOAD.INTCTRLA = TIMER_LOAD_INTLVL;	// interrupt mode
	TIMER_LOAD.PER = LOAD_TIMER_PERIOD;			// set period

	// setup software interrupt exec timer
	TIMER_EXEC.CTRLA = EXEC_TIMER_DISABLE;		// turn timer off
	TIMER_EXEC.CTRLB = EXEC_TIMER_WGMODE;		// waveform mode
	TIMER_EXEC.INTCTRLA = TIMER_EXEC_INTLVL;	// interrupt mode
	TIMER_EXEC.PER = EXEC_TIMER_PERIOD;			// set period

	st_pre.exec_state = PREP_BUFFER_OWNED_BY_EXEC;
	st_reset();									// reset steppers to known state
}

/*
 * stepper_init_assertions() - test assertions, return error code if violation exists
 * stepper_test_assertions() - test assertions, return error code if violation exists
 */

void stepper_init_assertions()
{
	st_run.magic_end = MAGICNUM;
	st_run.magic_start = MAGICNUM;
	st_pre.magic_end = MAGICNUM;
	st_pre.magic_start = MAGICNUM;
}

stat_t stepper_test_assertions()
{
	if (st_run.magic_end	!= MAGICNUM) return (STAT_STEPPER_ASSERTION_FAILURE);
	if (st_run.magic_start	!= MAGICNUM) return (STAT_STEPPER_ASSERTION_FAILURE);
	if (st_pre.magic_end	!= MAGICNUM) return (STAT_STEPPER_ASSERTION_FAILURE);
	if (st_pre.magic_start	!= MAGICNUM) return (STAT_STEPPER_ASSERTION_FAILURE);
	return (STAT_OK);
}

/*
 * stepper_isbusy() - return TRUE if motors are running or a dwell is running
 */
uint8_t stepper_isbusy()
{
	if (st_run.dda_ticks_downcount == 0) {
		return (false);
	} 
	return (true);
}

/*
 * st_reset() - reset stepper internals
 * st_cycle_start() - Initializes values for beginning a new cycle (called from cm_cycle_start())
 * st_cycle_end()
 */

void st_reset()
{
	mp_reset_step_counts();						// step counters are in motor space: resets all step counters
	en_reset_encoders();
	for (uint8_t i=0; i<MOTORS; i++) {
		st_pre.mot[i].direction_change = STEP_INITIAL_DIRECTION;
		st_run.mot[i].substep_accumulator = 0;	// will become max negative during per-motor setup;
	}
}

void st_cycle_start(void)
{
	}

void st_cycle_end(void)
{
}

stat_t st_clc(cmdObj_t *cmd)	// clear diagnostic counters, reset stepper prep
{
	st_reset();
	return(STAT_OK);
}

/*
 * Motor power management functions
 *
 * _energize_motor()			- apply power to a motor
 * _deenergize_motor()			- remove power from a motor
 * st_set_motor_power()			- set motor a specified power level
 * st_energize_motors()			- apply power to all motors
 * st_deenergize_motors()		- remove power from all motors
 * st_motor_power_callback()	- callback to manage motor power sequencing
 */
static void _energize_motor(const uint8_t motor)
{
	switch(motor) {
		case (MOTOR_1): { PORT_MOTOR_1_VPORT.OUT &= ~MOTOR_ENABLE_BIT_bm; break; }
		case (MOTOR_2): { PORT_MOTOR_2_VPORT.OUT &= ~MOTOR_ENABLE_BIT_bm; break; }
		case (MOTOR_3): { PORT_MOTOR_3_VPORT.OUT &= ~MOTOR_ENABLE_BIT_bm; break; }
		case (MOTOR_4): { PORT_MOTOR_4_VPORT.OUT &= ~MOTOR_ENABLE_BIT_bm; break; }
	}
//	st_run.mot[motor].power_state = MOTOR_POWERED;
	st_run.mot[motor].power_state = MOTOR_START_IDLE_TIMEOUT;
}

static void _deenergize_motor(const uint8_t motor)
{
	switch (motor) {
		case (MOTOR_1): { PORT_MOTOR_1_VPORT.OUT |= MOTOR_ENABLE_BIT_bm; break; }
		case (MOTOR_2): { PORT_MOTOR_2_VPORT.OUT |= MOTOR_ENABLE_BIT_bm; break; }
		case (MOTOR_3): { PORT_MOTOR_3_VPORT.OUT |= MOTOR_ENABLE_BIT_bm; break; }
		case (MOTOR_4): { PORT_MOTOR_4_VPORT.OUT |= MOTOR_ENABLE_BIT_bm; break; }
	}
	st_run.mot[motor].power_state = MOTOR_OFF;
}

static void _set_motor_power_level(const uint8_t motor, const float power_level)
{
	return;	
}

void st_energize_motors()
{
	for (uint8_t motor = MOTOR_1; motor < MOTORS; motor++) {
		_energize_motor(motor);
		st_run.mot[motor].power_state = MOTOR_START_IDLE_TIMEOUT;
	}
}

void st_deenergize_motors()
{
	for (uint8_t motor = MOTOR_1; motor < MOTORS; motor++) {
		_deenergize_motor(motor);
	}
}

stat_t st_motor_power_callback() 	// called by controller
{
	// manage power for each motor individually
	for (uint8_t motor = MOTOR_1; motor < MOTORS; motor++) {

		if (st_cfg.mot[motor].power_mode == MOTOR_ENERGIZED_DURING_CYCLE) {
			switch (st_run.mot[motor].power_state) {
				case (MOTOR_START_IDLE_TIMEOUT): {
					st_run.mot[motor].power_systick = SysTickTimer_getValue() + (uint32_t)(st_cfg.motor_idle_timeout * 1000);
					st_run.mot[motor].power_state = MOTOR_TIME_IDLE_TIMEOUT;
					continue;
				}
				case (MOTOR_TIME_IDLE_TIMEOUT): {
					if (SysTickTimer_getValue() > st_run.mot[motor].power_systick ) { 
						st_run.mot[motor].power_state = MOTOR_IDLE;
						_deenergize_motor(motor);
					}
					continue;
				}
			}
		}

		if(st_cfg.mot[motor].power_mode == MOTOR_IDLE_WHEN_STOPPED) {
			switch (st_run.mot[motor].power_state) {
				case (MOTOR_START_IDLE_TIMEOUT): {
					st_run.mot[motor].power_systick = SysTickTimer_getValue() + (uint32_t)(250);
					st_run.mot[motor].power_state = MOTOR_TIME_IDLE_TIMEOUT;
					continue;
				}
				case (MOTOR_TIME_IDLE_TIMEOUT): {
					if (SysTickTimer_getValue() > st_run.mot[motor].power_systick ) { 
						st_run.mot[motor].power_state = MOTOR_IDLE;
						_deenergize_motor(motor);
					}
					continue;
				}
			}
		}
/*
		if(st_run.mot[motor].power_mode == MOTOR_POWER_REDUCED_WHEN_IDLE) {	// future

		}

		if(st_run.mot[motor].power_mode == DYNAMIC_MOTOR_POWER) {			// future
			
		}
*/
	}
	return (STAT_OK);
}

/***** Interrupt Service Routines *****
 *
 * ISR - DDA timer interrupt routine - service ticks from DDA timer
 *
 *	The step bit pulse width is ~1 uSec, which is OK for the TI DRV8811's.
 *	If you need to stretch the pulse I recommend moving the port OUTCLRs
 *	to the end of the routine. If you need more time than that use a 
 *	pulse OFF timer like grbl does so as not to spend any more time in 
 *	the ISR, which would limit the upper range of the DDA frequency.
 *
 *	Uses direct struct addresses and literal values for hardware devices -
 *	it's faster than using indexed timer and port accesses. I checked.
 *	Even when -0s or -03 is used.
 */

ISR(TIMER_DDA_ISR_vect)
{
	if ((st_run.mot[MOTOR_1].substep_accumulator += st_run.mot[MOTOR_1].substep_increment) > 0) {
		PORT_MOTOR_1_VPORT.OUT |= STEP_BIT_bm;		// turn step bit on
		st_run.mot[MOTOR_1].substep_accumulator -= st_run.dda_ticks_X_substeps;
		INCREMENT_ENCODER(MOTOR_1);
	}
	if ((st_run.mot[MOTOR_2].substep_accumulator += st_run.mot[MOTOR_2].substep_increment) > 0) {
		PORT_MOTOR_2_VPORT.OUT |= STEP_BIT_bm;
		st_run.mot[MOTOR_2].substep_accumulator -= st_run.dda_ticks_X_substeps;
		INCREMENT_ENCODER(MOTOR_2);
	}
	if ((st_run.mot[MOTOR_3].substep_accumulator += st_run.mot[MOTOR_3].substep_increment) > 0) {
		PORT_MOTOR_3_VPORT.OUT |= STEP_BIT_bm;
		st_run.mot[MOTOR_3].substep_accumulator -= st_run.dda_ticks_X_substeps;
		INCREMENT_ENCODER(MOTOR_3);
	}
	if ((st_run.mot[MOTOR_4].substep_accumulator += st_run.mot[MOTOR_4].substep_increment) > 0) {
		PORT_MOTOR_4_VPORT.OUT |= STEP_BIT_bm;
		st_run.mot[MOTOR_4].substep_accumulator -= st_run.dda_ticks_X_substeps;
		INCREMENT_ENCODER(MOTOR_4);
	}

	// pulse stretching for using external drivers.- turn step bits off
	PORT_MOTOR_1_VPORT.OUT &= ~STEP_BIT_bm;				// ~ 5 uSec pulse width
	PORT_MOTOR_2_VPORT.OUT &= ~STEP_BIT_bm;				// ~ 4 uSec
	PORT_MOTOR_3_VPORT.OUT &= ~STEP_BIT_bm;				// ~ 3 uSec
	PORT_MOTOR_4_VPORT.OUT &= ~STEP_BIT_bm;				// ~ 2 uSec

	if (--st_run.dda_ticks_downcount != 0) return;

	TIMER_DDA.CTRLA = STEP_TIMER_DISABLE;				// disable DDA timer
	_load_move();										// load the next move
}


ISR(TIMER_DWELL_ISR_vect) {								// DWELL timer interrupt
	if (--st_run.dda_ticks_downcount == 0) {
 		TIMER_DWELL.CTRLA = STEP_TIMER_DISABLE;			// disable DWELL timer
//		mp_end_dwell();									// free the planner buffer
		_load_move();
	}
}

ISR(TIMER_LOAD_ISR_vect) {								// load steppers SW interrupt
 	TIMER_LOAD.CTRLA = LOAD_TIMER_DISABLE;				// disable SW interrupt timer
	_load_move();
}

ISR(TIMER_EXEC_ISR_vect) {								// exec move SW interrupt
 	TIMER_EXEC.CTRLA = EXEC_TIMER_DISABLE;				// disable SW interrupt timer

	// exec_move
   	if (st_pre.exec_state == PREP_BUFFER_OWNED_BY_EXEC) {
	   	if (mp_exec_move() != STAT_NOOP) {
		   	st_pre.exec_state = PREP_BUFFER_OWNED_BY_LOADER; // flip it back
		   	_request_load_move();
	   	}
   	}
}

/****************************************************************************************
 * Exec sequencing code - computes and prepares next load segment
 * st_request_exec_move()	- SW interrupt to request to execute a move
 * exec_timer interrupt		- interrupt handler for calling exec function
 */

/* Software interrupts
 *
 * st_request_exec_move() - SW interrupt to request to execute a move
 * _request_load_move()   - SW interrupt to request to load a move
 */

void st_request_exec_move()
{
	if (st_pre.exec_state == PREP_BUFFER_OWNED_BY_EXEC) { // bother interrupting
		TIMER_EXEC.PER = EXEC_TIMER_PERIOD;
		TIMER_EXEC.CTRLA = EXEC_TIMER_ENABLE;			// trigger a LO interrupt
	}
}

static void _request_load_move()
{
	if (st_run.dda_ticks_downcount == 0) {				// bother interrupting
		TIMER_LOAD.PER = LOAD_TIMER_PERIOD;
		TIMER_LOAD.CTRLA = LOAD_TIMER_ENABLE;			// trigger a HI interrupt
	} 	// else don't bother to interrupt. You'll just trigger an 
		// interrupt and find out the load routine is not ready for you
}

/*
 * _load_move() - Dequeue move and load into stepper struct
 *
 *	This routine can only be called be called from an ISR at the same or 
 *	higher level as the DDA or dwell ISR. A software interrupt has been 
 *	provided to allow a non-ISR to request a load (see st_request_load_move())
 */

static void _load_move()
{
	// Be aware that dda_ticks_downcount must equal zero for the loader to run.
	// So the initial load must also have this set to zero as part of initialization
	if (st_run.dda_ticks_downcount != 0) return;						// exit if it's still busy

	if (st_pre.exec_state != PREP_BUFFER_OWNED_BY_LOADER) {				// if there are no moves to load...
		for (uint8_t motor = MOTOR_1; motor < MOTORS; motor++) {
			st_run.mot[motor].power_state = MOTOR_START_IDLE_TIMEOUT;	// ...start motor power timeouts
		}
		return;
	}

	// handle aline loads first (most common case)  NB: there are no more lines, only alines
	if (st_pre.move_type == MOVE_TYPE_ALINE) {

		//**** setup the new segment ****

		st_run.dda_ticks_downcount = st_pre.dda_ticks;
		st_run.dda_ticks_X_substeps = st_pre.dda_ticks_X_substeps;
		TIMER_DDA.PER = st_pre.dda_period;

		//**** MOTOR_1 LOAD ****

		// These sections are somewhat optimized for execution speed. The whole load operation
		// is supposed to take < 10 uSec (Xmega). Be careful if you mess with this.

		// the following if() statement sets the runtime substep increment value or zeroes it

		if ((st_run.mot[MOTOR_1].substep_increment = st_pre.mot[MOTOR_1].substep_increment) != 0) {

			// Set the direction bit in hardware. Compensate for direction change in the accumulator
			// If a direction change has occurred flip the value in the substep accumulator about its midpoint
		 	// NB: If motor has 0 steps this is all skipped

			st_run.mot[MOTOR_1].substep_accumulator *= st_pre.dda_accumulator_scale;

			if (st_pre.mot[MOTOR_1].direction_change == true) {
				if (st_pre.mot[MOTOR_1].direction == DIRECTION_CW) 		// CW motion (bit cleared)
					PORT_MOTOR_1_VPORT.OUT &= ~DIRECTION_BIT_bm; else 
					PORT_MOTOR_1_VPORT.OUT |= DIRECTION_BIT_bm;			// CCW motion
				st_run.mot[MOTOR_1].substep_accumulator = -(st_run.dda_ticks_X_substeps + st_run.mot[MOTOR_1].substep_accumulator);
			}
			// Enable the stepper and start motor power management
			PORT_MOTOR_1_VPORT.OUT &= ~MOTOR_ENABLE_BIT_bm;				// energize motor
			st_run.mot[MOTOR_1].power_state = MOTOR_RUNNING;			// set power management state
			SET_ENCODER_STEP_SIGN(MOTOR_1, st_pre.mot[MOTOR_1].step_sign);

		} else {  // Motor has 0 steps; might need to energize motor for power mode processing
			if (st_cfg.mot[MOTOR_1].power_mode == MOTOR_IDLE_WHEN_STOPPED) {
				PORT_MOTOR_1_VPORT.OUT &= ~MOTOR_ENABLE_BIT_bm;			// energize motor
				st_run.mot[MOTOR_1].power_state = MOTOR_START_IDLE_TIMEOUT;
			}
		}
		// accumulate counted steps to the step position and zero out counted steps for the segment currently being loaded
		ACCUMULATE_ENCODER(MOTOR_1);

		//**** MOTOR_2 LOAD ****

		if ((st_run.mot[MOTOR_2].substep_increment = st_pre.mot[MOTOR_2].substep_increment) != 0) {
			st_run.mot[MOTOR_2].substep_accumulator *= st_pre.dda_accumulator_scale;
			if (st_pre.mot[MOTOR_2].direction_change == true) {
				if (st_pre.mot[MOTOR_2].direction == DIRECTION_CW)
					PORT_MOTOR_2_VPORT.OUT &= ~DIRECTION_BIT_bm; else
					PORT_MOTOR_2_VPORT.OUT |= DIRECTION_BIT_bm; 
				st_run.mot[MOTOR_2].substep_accumulator = -(st_run.dda_ticks_X_substeps + st_run.mot[MOTOR_2].substep_accumulator);
			}
			PORT_MOTOR_2_VPORT.OUT &= ~MOTOR_ENABLE_BIT_bm;
			st_run.mot[MOTOR_2].power_state = MOTOR_RUNNING;
			SET_ENCODER_STEP_SIGN(MOTOR_2, st_pre.mot[MOTOR_2].step_sign);
		} else {
			if (st_cfg.mot[MOTOR_2].power_mode == MOTOR_IDLE_WHEN_STOPPED) {
				PORT_MOTOR_2_VPORT.OUT &= ~MOTOR_ENABLE_BIT_bm;
				st_run.mot[MOTOR_2].power_state = MOTOR_START_IDLE_TIMEOUT;
			}
		}
		ACCUMULATE_ENCODER(MOTOR_2);

		//**** MOTOR_3 LOAD ****

		if ((st_run.mot[MOTOR_3].substep_increment = st_pre.mot[MOTOR_3].substep_increment) != 0) {
			st_run.mot[MOTOR_3].substep_accumulator *= st_pre.dda_accumulator_scale;
			if (st_pre.mot[MOTOR_3].direction_change == true) {
				if (st_pre.mot[MOTOR_3].direction == DIRECTION_CW)
					PORT_MOTOR_3_VPORT.OUT &= ~DIRECTION_BIT_bm; else 
					PORT_MOTOR_3_VPORT.OUT |= DIRECTION_BIT_bm;
				st_run.mot[MOTOR_3].substep_accumulator = -(st_run.dda_ticks_X_substeps + st_run.mot[MOTOR_3].substep_accumulator);
			}
			PORT_MOTOR_3_VPORT.OUT &= ~MOTOR_ENABLE_BIT_bm;
			st_run.mot[MOTOR_3].power_state = MOTOR_RUNNING;
			SET_ENCODER_STEP_SIGN(MOTOR_3, st_pre.mot[MOTOR_3].step_sign);
		} else {
			if (st_cfg.mot[MOTOR_3].power_mode == MOTOR_IDLE_WHEN_STOPPED) {
				PORT_MOTOR_3_VPORT.OUT &= ~MOTOR_ENABLE_BIT_bm;
				st_run.mot[MOTOR_3].power_state = MOTOR_START_IDLE_TIMEOUT;
			}
		}
		ACCUMULATE_ENCODER(MOTOR_3);

		//**** MOTOR_4 LOAD ****

		if ((st_run.mot[MOTOR_4].substep_increment = st_pre.mot[MOTOR_4].substep_increment) != 0) {
			st_run.mot[MOTOR_4].substep_accumulator *= st_pre.dda_accumulator_scale;
			if (st_pre.mot[MOTOR_4].direction_change == true) {
				if (st_pre.mot[MOTOR_4].direction == DIRECTION_CW)
					PORT_MOTOR_4_VPORT.OUT &= ~DIRECTION_BIT_bm; else
					PORT_MOTOR_4_VPORT.OUT |= DIRECTION_BIT_bm;
				st_run.mot[MOTOR_4].substep_accumulator = -(st_run.dda_ticks_X_substeps + st_run.mot[MOTOR_4].substep_accumulator);
			}
			PORT_MOTOR_4_VPORT.OUT &= ~MOTOR_ENABLE_BIT_bm;
			st_run.mot[MOTOR_4].power_state = MOTOR_RUNNING;
			SET_ENCODER_STEP_SIGN(MOTOR_4, st_pre.mot[MOTOR_4].step_sign);
		} else {
			if (st_cfg.mot[MOTOR_4].power_mode == MOTOR_IDLE_WHEN_STOPPED) {
				PORT_MOTOR_4_VPORT.OUT &= ~MOTOR_ENABLE_BIT_bm;
				st_run.mot[MOTOR_4].power_state = MOTOR_START_IDLE_TIMEOUT;
			}
		}
		ACCUMULATE_ENCODER(MOTOR_4);

		//**** do this last ****

		TIMER_DDA.CTRLA = STEP_TIMER_ENABLE;				// enable the DDA timer

	// handle dwells
	} else if (st_pre.move_type == MOVE_TYPE_DWELL) {
		st_run.dda_ticks_downcount = st_pre.dda_ticks;
		TIMER_DWELL.PER = st_pre.dda_period;				// load dwell timer period
 		TIMER_DWELL.CTRLA = STEP_TIMER_ENABLE;				// enable the dwell timer
	}

	// all other cases drop to here (e.g. Null moves after Mcodes skip to here) 
	st_pre.exec_state = PREP_BUFFER_OWNED_BY_EXEC;			// flip it back
	st_request_exec_move();									// exec and prep next move
}

/***********************************************************************************
<<<<<<< HEAD
 * st_prep_line() - Prepare the next move for the loader
 *
 *	This function does the math on the next pulse segment and gets it ready for 
 *	the loader. It deals with all the DDA optimizations and timer setups so that
 *	loading can be performed as rapidly as possible. It works in joint space 
 *	(motors) and it works in steps, not length units. All args are provided as 
 *	floats and converted to their appropriate integer types for the loader. 
 *
 * Args:
 *	  - steps[] are signed relative motion in steps for each motor. Steps are floats 
 *		that typically have fractional values (fractional steps). The sign indicates
 *		direction. Motors that are not in the move should be 0 steps on input.
 *
 *	  - microseconds - how many microseconds the segment should run. If timing is not 
 *		100% accurate this will affect the move velocity, but not the distance traveled.
 *
 *	  - step_error[] is a vector of measured errors to the step count. Used for correction.
 *
 * NOTE:  Many of the expressions are sensitive to casting and execution order to avoid long-term 
 *		  accuracy errors due to floating point round off. One earlier failed attempt was:
 *		    dda_ticks_X_substeps = (uint32_t)((microseconds/1000000) * f_dda * dda_substeps);
 */

stat_t st_prep_line(float travel_steps[], float microseconds, float following_error[])
{
	// trap conditions that would prevent queueing the line
	if (st_pre.exec_state != PREP_BUFFER_OWNED_BY_EXEC) { return (cm_hard_alarm(STAT_INTERNAL_ERROR));
		} else if (isinf(microseconds)) { return (cm_hard_alarm(STAT_PREP_LINE_MOVE_TIME_IS_INFINITE));	// not supposed to happen
		} else if (isnan(microseconds)) { return (cm_hard_alarm(STAT_PREP_LINE_MOVE_TIME_IS_NAN));		// not supposed to happen
	} else if (microseconds < EPSILON) { return (STAT_MINIMUM_TIME_MOVE_ERROR);
	}
	// setup segment parameters
	// - dda_ticks is the integer number of DDA clock ticks needed to play out the segment
	// - ticks_X_substeps is the maximum depth of the DDA accumulator (as a negative number)

	float dda_ticks_X_substeps = st_pre.dda_ticks_X_substeps;	// value from previous segment
	st_pre.dda_period = _f_to_period(FREQUENCY_DDA);
	st_pre.dda_ticks = (int32_t)((microseconds / 1000000) * FREQUENCY_DDA);
	st_pre.dda_ticks_X_substeps = st_pre.dda_ticks * DDA_SUBSTEPS;
	if (dda_ticks_X_substeps > 0) {
		st_pre.dda_accumulator_scale = st_pre.dda_ticks_X_substeps / dda_ticks_X_substeps;
	} else {
		st_pre.dda_accumulator_scale = 1;
	}

	// setup motor parameters

	uint8_t previous_direction;
	for (uint8_t i=0; i<MOTORS; i++) {

		// Skip this motor if there are no new steps. Leave all values intact.
		if (fp_ZERO(travel_steps[i])) { st_pre.mot[i].substep_increment = 0; continue;}

		// Direction - set the direction, compensating for polarity. 
		// Set the step_sign which is used by the stepper ISR to accumulate step position
		// Detect direction changes. Needed for accumulator adjustment

		previous_direction = st_pre.mot[i].direction;
		if (travel_steps[i] >= 0) {					// positive direction
			st_pre.mot[i].direction = DIRECTION_CW ^ st_cfg.mot[i].polarity;
			st_pre.mot[i].step_sign = 1;
		} else {			
			st_pre.mot[i].direction = DIRECTION_CCW ^ st_cfg.mot[i].polarity;
			st_pre.mot[i].step_sign = -1;
		}
		st_pre.mot[i].direction_change = st_pre.mot[i].direction ^ previous_direction;

#ifdef __STEP_CORRECTION
		// 'Nudge' correction strategy. Inject a single, scaled correction value then hold off

		if ((--st_pre.mot[i].correction_holdoff < 0) && 
			(fabs(following_error[i]) > STEP_CORRECTION_THRESHOLD)) {

			st_pre.mot[i].correction_holdoff = STEP_CORRECTION_HOLDOFF;
			st_pre.mot[i].correction_steps = following_error[i] * STEP_CORRECTION_FACTOR;

			if (st_pre.mot[i].correction_steps > 0) {
				st_pre.mot[i].correction_steps = min3(st_pre.mot[i].correction_steps, 
													  fabs(travel_steps[i]), 
													  STEP_CORRECTION_MAX); 
			} else {
				st_pre.mot[i].correction_steps = max3(st_pre.mot[i].correction_steps, 
													  -fabs(travel_steps[i]), 
													  -STEP_CORRECTION_MAX); 
			}
			st_pre.mot[i].corrected_steps += st_pre.mot[i].correction_steps;
			travel_steps[i] += st_pre.mot[i].correction_steps;
		}
#endif
		// Compute substeb increment. The accumulator must be *exactly* the incoming 
		// fractional steps times the substep multiplier or positional drift will occur.
		// Rounding is performed to eliminate a negative bias in the int32 conversion 
		// that results in long-term negative drift. (fabs/round order doesn't matter)

		st_pre.mot[i].substep_increment = round(fabs(travel_steps[i] * DDA_SUBSTEPS));
	}
	st_pre.move_type = MOVE_TYPE_ALINE;
	return (STAT_OK);
}

/* 
 * st_prep_null() - Keeps the loader happy. Otherwise performs no action
 *
 *	Used by M codes, tool and spindle changes
 */

void st_prep_null()
{
	st_pre.move_type = MOVE_TYPE_NULL;
}

/* 
 * st_prep_dwell() 	 - Add a dwell to the move buffer
 */

void st_prep_dwell(float microseconds)
{
	st_pre.move_type = MOVE_TYPE_DWELL;
	st_pre.dda_period = _f_to_period(FREQUENCY_DWELL);
	st_pre.dda_ticks = (uint32_t)((microseconds/1000000) * FREQUENCY_DWELL);
}

/*
 * _set_hw_microsteps() - set microsteps in hardware
 *
 *	For now the microsteps is the same as the microsteps (1,2,4,8)
 *	This may change if microstep morphing is implemented.
 */

static void _set_hw_microsteps(const uint8_t motor, const uint8_t microsteps)
{
=======
 * st_prep_line() - Prepare the next move for the loader
 *
 *	This function does the math on the next pulse segment and gets it ready for 
 *	the loader. It deals with all the DDA optimizations and timer setups so that
 *	loading can be performed as rapidly as possible. It works in joint space 
 *	(motors) and it works in steps, not length units. All args are provided as 
 *	floats and converted to their appropriate integer types for the loader. 
 *
 * Args:
 *	  - steps[] are signed relative motion in steps for each motor. Steps are floats
 *		that typically have fractional values (fractional steps). The sign indicates
 *		direction. Motors that are not in the move should be 0 steps on input.
 *
 *	  - microseconds - how many microseconds the segment should run. If timing is not
 *		100% accurate this will affect the move velocity, but not the distance traveled.
 *
 *	  - step_error[] is a vector of measured errors to the step count. Used for correction.
 *
 * NOTE:  Many of the expressions are sensitive to casting and execution order to avoid long-term
 *		  accuracy errors due to floating point round off. One earlier failed attempt was:
 *		    dda_ticks_X_substeps = (uint32_t)((microseconds/1000000) * f_dda * dda_substeps);
 */

stat_t st_prep_line(float travel_steps[], float microseconds, float following_error[])
{
	// trap conditions that would prevent queueing the line
	if (st_pre.exec_state != PREP_BUFFER_OWNED_BY_EXEC) { return (cm_hard_alarm(STAT_INTERNAL_ERROR));
		} else if (isinf(microseconds)) { return (cm_hard_alarm(STAT_PREP_LINE_MOVE_TIME_IS_INFINITE));	// not supposed to happen
		} else if (isnan(microseconds)) { return (cm_hard_alarm(STAT_PREP_LINE_MOVE_TIME_IS_NAN));		// not supposed to happen
		} else if (microseconds < EPSILON) { return (STAT_MINIMUM_TIME_MOVE_ERROR);
	}
	// setup segment parameters
	// - dda_ticks is the integer number of DDA clock ticks needed to play out the segment
	// - ticks_X_substeps is the maximum depth of the DDA accumulator (as a negative number)

	float dda_ticks_X_substeps = st_pre.dda_ticks_X_substeps;	// value from previous segment
	st_pre.dda_period = _f_to_period(FREQUENCY_DDA);
	st_pre.dda_ticks = (int32_t)((microseconds / 1000000) * FREQUENCY_DDA);
	st_pre.dda_ticks_X_substeps = st_pre.dda_ticks * DDA_SUBSTEPS;
	if (dda_ticks_X_substeps > 0) {
		st_pre.dda_accumulator_scale = st_pre.dda_ticks_X_substeps / dda_ticks_X_substeps;
	} else {
		st_pre.dda_accumulator_scale = 1;
	}

	// setup motor parameters

	uint8_t previous_direction;
	float correction_steps;
	for (uint8_t i=0; i<MOTORS; i++) {

		// Skip this motor if there are no new steps. Leave all values intact.
		if (fp_ZERO(travel_steps[i])) { st_pre.mot[i].substep_increment = 0; continue;}

		// Direction - set the direction, compensating for polarity.
		// Set the step_sign which is used by the stepper ISR to accumulate step position
		// Detect direction changes. Needed for accumulator adjustment

		previous_direction = st_pre.mot[i].direction;
		if (travel_steps[i] >= 0) {					// positive direction
			st_pre.mot[i].direction = DIRECTION_CW ^ st_cfg.mot[i].polarity;
			st_pre.mot[i].step_sign = 1;
		} else {
			st_pre.mot[i].direction = DIRECTION_CCW ^ st_cfg.mot[i].polarity;
			st_pre.mot[i].step_sign = -1;
		}
		st_pre.mot[i].direction_change = st_pre.mot[i].direction ^ previous_direction;

#ifdef __STEP_CORRECTION
		// 'Nudge' correction strategy. Inject a single, scaled correction value then hold off

		if ((--st_pre.mot[i].correction_holdoff < 0) && 
			(fabs(following_error[i]) > STEP_CORRECTION_THRESHOLD)) {

			st_pre.mot[i].correction_holdoff = STEP_CORRECTION_HOLDOFF;
			correction_steps = following_error[i] * STEP_CORRECTION_FACTOR;

			if (correction_steps > 0) {
				correction_steps = min3(correction_steps, fabs(travel_steps[i]), STEP_CORRECTION_MAX); 
			} else {
				correction_steps = max3(correction_steps, -fabs(travel_steps[i]), -STEP_CORRECTION_MAX); 
			}
			st_pre.mot[i].corrected_steps += correction_steps;
			travel_steps[i] += correction_steps;
		}
#endif
		// Compute substeb increment. The accumulator must be *exactly* the incoming
		// fractional steps times the substep multiplier or positional drift will occur.
		// Rounding is performed to eliminate a negative bias in the int32 conversion
		// that results in long-term negative drift. (fabs/round order doesn't matter)

		st_pre.mot[i].substep_increment = round(fabs(travel_steps[i] * DDA_SUBSTEPS));
	}
	st_pre.move_type = MOVE_TYPE_ALINE;
	return (STAT_OK);
}

/* 
 * st_prep_null() - Keeps the loader happy. Otherwise performs no action
 *
 *	Used by M codes, tool and spindle changes
 */

void st_prep_null()
{
	st_pre.move_type = MOVE_TYPE_NULL;
}

/* 
 * st_prep_dwell() 	 - Add a dwell to the move buffer
 */

void st_prep_dwell(float microseconds)
{
	st_pre.move_type = MOVE_TYPE_DWELL;
	st_pre.dda_period = _f_to_period(FREQUENCY_DWELL);
	st_pre.dda_ticks = (uint32_t)((microseconds/1000000) * FREQUENCY_DWELL);
}

/*
 * _set_hw_microsteps() - set microsteps in hardware
 *
 *	For now the microsteps is the same as the microsteps (1,2,4,8)
 *	This may change if microstep morphing is implemented.
 */

static void _set_hw_microsteps(const uint8_t motor, const uint8_t microsteps)
{
>>>>>>> 9b110d41
#ifdef __ARM
	switch (motor) {
		case (MOTOR_1): { motor_1.setMicrosteps(microsteps); break; }
		case (MOTOR_2): { motor_2.setMicrosteps(microsteps); break; }
		case (MOTOR_3): { motor_3.setMicrosteps(microsteps); break; }
		case (MOTOR_4): { motor_4.setMicrosteps(microsteps); break; }
		case (MOTOR_5): { motor_5.setMicrosteps(microsteps); break; }
		case (MOTOR_6): { motor_6.setMicrosteps(microsteps); break; }
	}
#endif //__ARM
#ifdef __AVR
	if (microsteps == 8) {
		hw.st_port[motor]->OUTSET = MICROSTEP_BIT_0_bm;
		hw.st_port[motor]->OUTSET = MICROSTEP_BIT_1_bm;
	} else if (microsteps == 4) {
		hw.st_port[motor]->OUTCLR = MICROSTEP_BIT_0_bm;
		hw.st_port[motor]->OUTSET = MICROSTEP_BIT_1_bm;
	} else if (microsteps == 2) {
		hw.st_port[motor]->OUTSET = MICROSTEP_BIT_0_bm;
		hw.st_port[motor]->OUTCLR = MICROSTEP_BIT_1_bm;
	} else if (microsteps == 1) {
		hw.st_port[motor]->OUTCLR = MICROSTEP_BIT_0_bm;
		hw.st_port[motor]->OUTCLR = MICROSTEP_BIT_1_bm;
	}
#endif // __AVR
}


/***********************************************************************************
 * CONFIGURATION AND INTERFACE FUNCTIONS
 * Functions to get and set variables from the cfgArray table
 ***********************************************************************************/

/*
 * _get_motor() - helper to return motor number as an index or -1 if na
 */

static int8_t _get_motor(const index_t index)
{
	char_t *ptr;
	char_t motors[] = {"123456"};
	char_t tmp[TOKEN_LEN+1];
	
	strcpy_P(tmp, cfgArray[index].group);
	if ((ptr = strchr(motors, tmp[0])) == NULL) {
		return (-1);
	}
	return (ptr - motors);
}

/*
 * _set_motor_steps_per_unit() - what it says
 * This function will need to be rethought if microstep morphing is implemented
 */

static void _set_motor_steps_per_unit(cmdObj_t *cmd) 
{
	uint8_t m = _get_motor(cmd->index);
	st_cfg.mot[m].units_per_step = (st_cfg.mot[m].travel_rev * st_cfg.mot[m].step_angle) / (360 * st_cfg.mot[m].microsteps);
	st_cfg.mot[m].steps_per_unit = 1 / st_cfg.mot[m].units_per_step;
}

stat_t st_set_sa(cmdObj_t *cmd)			// motor step angle
{ 
	set_flt(cmd);
	_set_motor_steps_per_unit(cmd); 
	return(STAT_OK);
}

stat_t st_set_tr(cmdObj_t *cmd)			// motor travel per revolution
{ 
	set_flu(cmd);
	_set_motor_steps_per_unit(cmd); 
	return(STAT_OK);
}

stat_t st_set_mi(cmdObj_t *cmd)			// motor microsteps
{
	if (fp_NE(cmd->value,1) && fp_NE(cmd->value,2) && fp_NE(cmd->value,4) && fp_NE(cmd->value,8)) {
		cmd_add_conditional_message((const char_t *)"*** WARNING *** Setting non-standard microstep value");
	}
	set_ui8(cmd);							// set it anyway, even if it's unsupported
	_set_motor_steps_per_unit(cmd);
	_set_hw_microsteps(_get_motor(cmd->index), (uint8_t)cmd->value);
	return (STAT_OK);
}

stat_t st_set_pm(cmdObj_t *cmd)			// motor power mode
{ 
	ritorno (set_01(cmd));
	if (fp_ZERO(cmd->value)) { // people asked this setting take effect immediately, hence:
		_energize_motor(_get_motor(cmd->index));
	} else {
		_deenergize_motor(_get_motor(cmd->index));
	}
	return (STAT_OK);
}

stat_t st_set_mt(cmdObj_t *cmd)
{
	st_cfg.motor_idle_timeout = min(IDLE_TIMEOUT_SECONDS_MAX, max(cmd->value, IDLE_TIMEOUT_SECONDS_MIN));
	return (STAT_OK);
}

/*
 * st_set_md() - disable motor power
 * st_set_me() - enable motor power
 *
 * Calling me or md with NULL will enable or disable all motors
 * Setting a value of 0 will enable or disable all motors
 * Setting a value from 1 to MOTORS will enable or disable that motor only
 */ 
stat_t st_set_md(cmdObj_t *cmd)	// Make sure this function is not part of initialization --> f00
{
	if (((uint8_t)cmd->value == 0) || (cmd->objtype == TYPE_NULL)) {
		st_deenergize_motors();
	} else {
		_deenergize_motor((uint8_t)cmd->value-1);
	}
	return (STAT_OK);
}

stat_t st_set_me(cmdObj_t *cmd)	// Make sure this function is not part of initialization --> f00
{
	if (((uint8_t)cmd->value == 0) || (cmd->objtype == TYPE_NULL)) {
		st_energize_motors();
	} else {
		_energize_motor((uint8_t)cmd->value-1);
	}
	return (STAT_OK);
}

stat_t st_set_mp(cmdObj_t *cmd)	// motor power level
{
	if (cmd->value < (float)0) cmd->value = 0;
	if (cmd->value > (float)1) cmd->value = 1;
	set_flt(cmd);				// set the value in the motor config struct (st)
	
	uint8_t motor = _get_motor(cmd->index);
	st_run.mot[motor].power_level = cmd->value;
	_set_motor_power_level(motor, cmd->value);
	return(STAT_OK);
}

/***********************************************************************************
 * TEXT MODE SUPPORT
 * Functions to print variables from the cfgArray table
 ***********************************************************************************/

#ifdef __TEXT_MODE

static const char msg_units0[] PROGMEM = " in";	// used by generic print functions
static const char msg_units1[] PROGMEM = " mm";
static const char msg_units2[] PROGMEM = " deg";
static const char *const msg_units[] PROGMEM = { msg_units0, msg_units1, msg_units2 };
#define DEGREE_INDEX 2

static const char fmt_me[] PROGMEM = "motors energized\n";
static const char fmt_md[] PROGMEM = "motors de-energized\n";
static const char fmt_mt[] PROGMEM = "[mt]  motor idle timeout%14.2f Sec\n";
static const char fmt_0ma[] PROGMEM = "[%s%s] m%s map to axis%15d [0=X,1=Y,2=Z...]\n";
static const char fmt_0sa[] PROGMEM = "[%s%s] m%s step angle%20.3f%s\n";
static const char fmt_0tr[] PROGMEM = "[%s%s] m%s travel per revolution%9.3f%s\n";
static const char fmt_0mi[] PROGMEM = "[%s%s] m%s microsteps%16d [1,2,4,8]\n";
static const char fmt_0po[] PROGMEM = "[%s%s] m%s polarity%18d [0=normal,1=reverse]\n";
static const char fmt_0pm[] PROGMEM = "[%s%s] m%s power management%10d [0=remain powered,1=power down when idle]\n";
static const char fmt_0mp[] PROGMEM = "[%s%s] m%s motor power level%13.3f [0.000=minimum, 1.000=maximum]\n";

void st_print_mt(cmdObj_t *cmd) { text_print_flt(cmd, fmt_mt);}
void st_print_me(cmdObj_t *cmd) { text_print_nul(cmd, fmt_me);}
void st_print_md(cmdObj_t *cmd) { text_print_nul(cmd, fmt_md);}

static void _print_motor_ui8(cmdObj_t *cmd, const char *format)
{
	fprintf_P(stderr, format, cmd->group, cmd->token, cmd->group, (uint8_t)cmd->value);
}

static void _print_motor_flt_units(cmdObj_t *cmd, const char *format, uint8_t units)
{
	fprintf_P(stderr, format, cmd->group, cmd->token, cmd->group, cmd->value, GET_TEXT_ITEM(msg_units, units));
}

static void _print_motor_flt(cmdObj_t *cmd, const char *format)
{
	fprintf_P(stderr, format, cmd->group, cmd->token, cmd->group, cmd->value);
}

void st_print_ma(cmdObj_t *cmd) { _print_motor_ui8(cmd, fmt_0ma);}
void st_print_sa(cmdObj_t *cmd) { _print_motor_flt_units(cmd, fmt_0sa, DEGREE_INDEX);}
void st_print_tr(cmdObj_t *cmd) { _print_motor_flt_units(cmd, fmt_0tr, cm_get_units_mode(MODEL));}
void st_print_mi(cmdObj_t *cmd) { _print_motor_ui8(cmd, fmt_0mi);}
void st_print_po(cmdObj_t *cmd) { _print_motor_ui8(cmd, fmt_0po);}
void st_print_pm(cmdObj_t *cmd) { _print_motor_ui8(cmd, fmt_0pm);}
void st_print_mp(cmdObj_t *cmd) { _print_motor_flt(cmd, fmt_0mp);}

#endif // __TEXT_MODE
<|MERGE_RESOLUTION|>--- conflicted
+++ resolved
@@ -523,7 +523,6 @@
 }
 
 /***********************************************************************************
-<<<<<<< HEAD
  * st_prep_line() - Prepare the next move for the loader
  *
  *	This function does the math on the next pulse segment and gets it ready for 
@@ -572,6 +571,7 @@
 	// setup motor parameters
 
 	uint8_t previous_direction;
+	float correction_steps;
 	for (uint8_t i=0; i<MOTORS; i++) {
 
 		// Skip this motor if there are no new steps. Leave all values intact.
@@ -598,19 +598,15 @@
 			(fabs(following_error[i]) > STEP_CORRECTION_THRESHOLD)) {
 
 			st_pre.mot[i].correction_holdoff = STEP_CORRECTION_HOLDOFF;
-			st_pre.mot[i].correction_steps = following_error[i] * STEP_CORRECTION_FACTOR;
-
-			if (st_pre.mot[i].correction_steps > 0) {
-				st_pre.mot[i].correction_steps = min3(st_pre.mot[i].correction_steps, 
-													  fabs(travel_steps[i]), 
-													  STEP_CORRECTION_MAX); 
+			correction_steps = following_error[i] * STEP_CORRECTION_FACTOR;
+
+			if (correction_steps > 0) {
+				correction_steps = min3(correction_steps, fabs(travel_steps[i]), STEP_CORRECTION_MAX); 
 			} else {
-				st_pre.mot[i].correction_steps = max3(st_pre.mot[i].correction_steps, 
-													  -fabs(travel_steps[i]), 
-													  -STEP_CORRECTION_MAX); 
-			}
-			st_pre.mot[i].corrected_steps += st_pre.mot[i].correction_steps;
-			travel_steps[i] += st_pre.mot[i].correction_steps;
+				correction_steps = max3(correction_steps, -fabs(travel_steps[i]), -STEP_CORRECTION_MAX); 
+			}
+			st_pre.mot[i].corrected_steps += correction_steps;
+			travel_steps[i] += correction_steps;
 		}
 #endif
 		// Compute substeb increment. The accumulator must be *exactly* the incoming 
@@ -655,136 +651,6 @@
 
 static void _set_hw_microsteps(const uint8_t motor, const uint8_t microsteps)
 {
-=======
- * st_prep_line() - Prepare the next move for the loader
- *
- *	This function does the math on the next pulse segment and gets it ready for 
- *	the loader. It deals with all the DDA optimizations and timer setups so that
- *	loading can be performed as rapidly as possible. It works in joint space 
- *	(motors) and it works in steps, not length units. All args are provided as 
- *	floats and converted to their appropriate integer types for the loader. 
- *
- * Args:
- *	  - steps[] are signed relative motion in steps for each motor. Steps are floats
- *		that typically have fractional values (fractional steps). The sign indicates
- *		direction. Motors that are not in the move should be 0 steps on input.
- *
- *	  - microseconds - how many microseconds the segment should run. If timing is not
- *		100% accurate this will affect the move velocity, but not the distance traveled.
- *
- *	  - step_error[] is a vector of measured errors to the step count. Used for correction.
- *
- * NOTE:  Many of the expressions are sensitive to casting and execution order to avoid long-term
- *		  accuracy errors due to floating point round off. One earlier failed attempt was:
- *		    dda_ticks_X_substeps = (uint32_t)((microseconds/1000000) * f_dda * dda_substeps);
- */
-
-stat_t st_prep_line(float travel_steps[], float microseconds, float following_error[])
-{
-	// trap conditions that would prevent queueing the line
-	if (st_pre.exec_state != PREP_BUFFER_OWNED_BY_EXEC) { return (cm_hard_alarm(STAT_INTERNAL_ERROR));
-		} else if (isinf(microseconds)) { return (cm_hard_alarm(STAT_PREP_LINE_MOVE_TIME_IS_INFINITE));	// not supposed to happen
-		} else if (isnan(microseconds)) { return (cm_hard_alarm(STAT_PREP_LINE_MOVE_TIME_IS_NAN));		// not supposed to happen
-		} else if (microseconds < EPSILON) { return (STAT_MINIMUM_TIME_MOVE_ERROR);
-	}
-	// setup segment parameters
-	// - dda_ticks is the integer number of DDA clock ticks needed to play out the segment
-	// - ticks_X_substeps is the maximum depth of the DDA accumulator (as a negative number)
-
-	float dda_ticks_X_substeps = st_pre.dda_ticks_X_substeps;	// value from previous segment
-	st_pre.dda_period = _f_to_period(FREQUENCY_DDA);
-	st_pre.dda_ticks = (int32_t)((microseconds / 1000000) * FREQUENCY_DDA);
-	st_pre.dda_ticks_X_substeps = st_pre.dda_ticks * DDA_SUBSTEPS;
-	if (dda_ticks_X_substeps > 0) {
-		st_pre.dda_accumulator_scale = st_pre.dda_ticks_X_substeps / dda_ticks_X_substeps;
-	} else {
-		st_pre.dda_accumulator_scale = 1;
-	}
-
-	// setup motor parameters
-
-	uint8_t previous_direction;
-	float correction_steps;
-	for (uint8_t i=0; i<MOTORS; i++) {
-
-		// Skip this motor if there are no new steps. Leave all values intact.
-		if (fp_ZERO(travel_steps[i])) { st_pre.mot[i].substep_increment = 0; continue;}
-
-		// Direction - set the direction, compensating for polarity.
-		// Set the step_sign which is used by the stepper ISR to accumulate step position
-		// Detect direction changes. Needed for accumulator adjustment
-
-		previous_direction = st_pre.mot[i].direction;
-		if (travel_steps[i] >= 0) {					// positive direction
-			st_pre.mot[i].direction = DIRECTION_CW ^ st_cfg.mot[i].polarity;
-			st_pre.mot[i].step_sign = 1;
-		} else {
-			st_pre.mot[i].direction = DIRECTION_CCW ^ st_cfg.mot[i].polarity;
-			st_pre.mot[i].step_sign = -1;
-		}
-		st_pre.mot[i].direction_change = st_pre.mot[i].direction ^ previous_direction;
-
-#ifdef __STEP_CORRECTION
-		// 'Nudge' correction strategy. Inject a single, scaled correction value then hold off
-
-		if ((--st_pre.mot[i].correction_holdoff < 0) && 
-			(fabs(following_error[i]) > STEP_CORRECTION_THRESHOLD)) {
-
-			st_pre.mot[i].correction_holdoff = STEP_CORRECTION_HOLDOFF;
-			correction_steps = following_error[i] * STEP_CORRECTION_FACTOR;
-
-			if (correction_steps > 0) {
-				correction_steps = min3(correction_steps, fabs(travel_steps[i]), STEP_CORRECTION_MAX); 
-			} else {
-				correction_steps = max3(correction_steps, -fabs(travel_steps[i]), -STEP_CORRECTION_MAX); 
-			}
-			st_pre.mot[i].corrected_steps += correction_steps;
-			travel_steps[i] += correction_steps;
-		}
-#endif
-		// Compute substeb increment. The accumulator must be *exactly* the incoming
-		// fractional steps times the substep multiplier or positional drift will occur.
-		// Rounding is performed to eliminate a negative bias in the int32 conversion
-		// that results in long-term negative drift. (fabs/round order doesn't matter)
-
-		st_pre.mot[i].substep_increment = round(fabs(travel_steps[i] * DDA_SUBSTEPS));
-	}
-	st_pre.move_type = MOVE_TYPE_ALINE;
-	return (STAT_OK);
-}
-
-/* 
- * st_prep_null() - Keeps the loader happy. Otherwise performs no action
- *
- *	Used by M codes, tool and spindle changes
- */
-
-void st_prep_null()
-{
-	st_pre.move_type = MOVE_TYPE_NULL;
-}
-
-/* 
- * st_prep_dwell() 	 - Add a dwell to the move buffer
- */
-
-void st_prep_dwell(float microseconds)
-{
-	st_pre.move_type = MOVE_TYPE_DWELL;
-	st_pre.dda_period = _f_to_period(FREQUENCY_DWELL);
-	st_pre.dda_ticks = (uint32_t)((microseconds/1000000) * FREQUENCY_DWELL);
-}
-
-/*
- * _set_hw_microsteps() - set microsteps in hardware
- *
- *	For now the microsteps is the same as the microsteps (1,2,4,8)
- *	This may change if microstep morphing is implemented.
- */
-
-static void _set_hw_microsteps(const uint8_t motor, const uint8_t microsteps)
-{
->>>>>>> 9b110d41
 #ifdef __ARM
 	switch (motor) {
 		case (MOTOR_1): { motor_1.setMicrosteps(microsteps); break; }
