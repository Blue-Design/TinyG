--- conflicted
+++ resolved
@@ -414,13 +414,15 @@
 		// is supposed to take < 10 uSec (Xmega). Be careful if you mess with this.
 
 		// the following if() statement sets the runtime substep increment value or zeroes it
-<<<<<<< HEAD
 
 		if ((st_run.mot[MOTOR_1].substep_increment = st_pre.mot[MOTOR_1].substep_increment) != 0) {
 
 			// Set the direction bit in hardware. Compensate for direction change in the accumulator
 			// If a direction change has occurred flip the value in the substep accumulator about its midpoint
 		 	// NB: If motor has 0 steps this is all skipped
+
+			st_run.mot[MOTOR_1].substep_accumulator *= st_pre.dda_accumulator_scale;
+
 			if (st_pre.mot[MOTOR_1].direction_change == true) {
 				if (st_pre.mot[MOTOR_1].direction == DIRECTION_CW) 		// CW motion (bit cleared)
 					PORT_MOTOR_1_VPORT.OUT &= ~DIRECTION_BIT_bm; else 
@@ -444,6 +446,7 @@
 		//**** MOTOR_2 LOAD ****
 
 		if ((st_run.mot[MOTOR_2].substep_increment = st_pre.mot[MOTOR_2].substep_increment) != 0) {
+			st_run.mot[MOTOR_2].substep_accumulator *= st_pre.dda_accumulator_scale;
 			if (st_pre.mot[MOTOR_2].direction_change == true) {
 				if (st_pre.mot[MOTOR_2].direction == DIRECTION_CW)
 					PORT_MOTOR_2_VPORT.OUT &= ~DIRECTION_BIT_bm; else
@@ -464,6 +467,7 @@
 		//**** MOTOR_3 LOAD ****
 
 		if ((st_run.mot[MOTOR_3].substep_increment = st_pre.mot[MOTOR_3].substep_increment) != 0) {
+			st_run.mot[MOTOR_3].substep_accumulator *= st_pre.dda_accumulator_scale;
 			if (st_pre.mot[MOTOR_3].direction_change == true) {
 				if (st_pre.mot[MOTOR_3].direction == DIRECTION_CW)
 					PORT_MOTOR_3_VPORT.OUT &= ~DIRECTION_BIT_bm; else 
@@ -484,6 +488,7 @@
 		//**** MOTOR_4 LOAD ****
 
 		if ((st_run.mot[MOTOR_4].substep_increment = st_pre.mot[MOTOR_4].substep_increment) != 0) {
+			st_run.mot[MOTOR_4].substep_accumulator *= st_pre.dda_accumulator_scale;
 			if (st_pre.mot[MOTOR_4].direction_change == true) {
 				if (st_pre.mot[MOTOR_4].direction == DIRECTION_CW)
 					PORT_MOTOR_4_VPORT.OUT &= ~DIRECTION_BIT_bm; else
@@ -553,9 +558,15 @@
 	// - dda_ticks is the integer number of DDA clock ticks needed to play out the segment
 	// - ticks_X_substeps is the maximum depth of the DDA accumulator (as a negative number)
 
+	float dda_ticks_X_substeps = st_pre.dda_ticks_X_substeps;	// value from previous segment
 	st_pre.dda_period = _f_to_period(FREQUENCY_DDA);
 	st_pre.dda_ticks = (int32_t)((microseconds / 1000000) * FREQUENCY_DDA);
 	st_pre.dda_ticks_X_substeps = st_pre.dda_ticks * DDA_SUBSTEPS;
+	if (dda_ticks_X_substeps > 0) {
+		st_pre.dda_accumulator_scale = st_pre.dda_ticks_X_substeps / dda_ticks_X_substeps;
+	} else {
+		st_pre.dda_accumulator_scale = 1;
+	}
 
 	// setup motor parameters
 
@@ -586,8 +597,6 @@
 			(fabs(following_error[i]) > STEP_CORRECTION_THRESHOLD)) {
 
 			st_pre.mot[i].correction_holdoff = STEP_CORRECTION_HOLDOFF;
-//			st_pre.mot[i].correction_residual = following_error[i];
-//			st_pre.mot[i].correction_steps = st_pre.mot[i].correction_residual * STEP_CORRECTION_FACTOR;
 			st_pre.mot[i].correction_steps = following_error[i] * STEP_CORRECTION_FACTOR;
 
 			if (st_pre.mot[i].correction_steps > 0) {
@@ -599,7 +608,7 @@
 													  -fabs(travel_steps[i]), 
 													  -STEP_CORRECTION_MAX); 
 			}
-			st_pre.corrected_steps[i] += st_pre.mot[i].correction_steps;
+			st_pre.mot[i].corrected_steps += st_pre.mot[i].correction_steps;
 			travel_steps[i] += st_pre.mot[i].correction_steps;
 		}
 #endif
@@ -645,248 +654,6 @@
 
 static void _set_hw_microsteps(const uint8_t motor, const uint8_t microsteps)
 {
-=======
-
-		if ((st_run.mot[MOTOR_1].substep_increment = st_pre.mot[MOTOR_1].substep_increment) != 0) {
-
-			// Set the direction bit in hardware. Compensate for direction change in the accumulator
-			// If a direction change has occurred flip the value in the substep accumulator about its midpoint
-		 	// NB: If motor has 0 steps this is all skipped
-
-			st_run.mot[MOTOR_1].substep_accumulator *= st_pre.dda_accumulator_scale;
-
-			if (st_pre.mot[MOTOR_1].direction_change == true) {
-				if (st_pre.mot[MOTOR_1].direction == DIRECTION_CW) 		// CW motion (bit cleared)
-					PORT_MOTOR_1_VPORT.OUT &= ~DIRECTION_BIT_bm; else 
-					PORT_MOTOR_1_VPORT.OUT |= DIRECTION_BIT_bm;			// CCW motion
-				st_run.mot[MOTOR_1].substep_accumulator = -(st_run.dda_ticks_X_substeps + st_run.mot[MOTOR_1].substep_accumulator);
-			}
-			// Enable the stepper and start motor power management
-			PORT_MOTOR_1_VPORT.OUT &= ~MOTOR_ENABLE_BIT_bm;				// energize motor
-			st_run.mot[MOTOR_1].power_state = MOTOR_RUNNING;			// set power management state
-			SET_ENCODER_STEP_SIGN(MOTOR_1, st_pre.mot[MOTOR_1].step_sign);
-
-		} else {  // Motor has 0 steps; might need to energize motor for power mode processing
-			if (st_cfg.mot[MOTOR_1].power_mode == MOTOR_IDLE_WHEN_STOPPED) {
-				PORT_MOTOR_1_VPORT.OUT &= ~MOTOR_ENABLE_BIT_bm;			// energize motor
-				st_run.mot[MOTOR_1].power_state = MOTOR_START_IDLE_TIMEOUT;
-			}
-		}
-		// accumulate counted steps to the step position and zero out counted steps for the segment currently being loaded
-		ACCUMULATE_ENCODER(MOTOR_1);
-
-		//**** MOTOR_2 LOAD ****
-
-		if ((st_run.mot[MOTOR_2].substep_increment = st_pre.mot[MOTOR_2].substep_increment) != 0) {
-			st_run.mot[MOTOR_2].substep_accumulator *= st_pre.dda_accumulator_scale;
-			if (st_pre.mot[MOTOR_2].direction_change == true) {
-				if (st_pre.mot[MOTOR_2].direction == DIRECTION_CW)
-					PORT_MOTOR_2_VPORT.OUT &= ~DIRECTION_BIT_bm; else
-					PORT_MOTOR_2_VPORT.OUT |= DIRECTION_BIT_bm; 
-				st_run.mot[MOTOR_2].substep_accumulator = -(st_run.dda_ticks_X_substeps + st_run.mot[MOTOR_2].substep_accumulator);
-			}
-			PORT_MOTOR_2_VPORT.OUT &= ~MOTOR_ENABLE_BIT_bm;
-			st_run.mot[MOTOR_2].power_state = MOTOR_RUNNING;
-			SET_ENCODER_STEP_SIGN(MOTOR_2, st_pre.mot[MOTOR_2].step_sign);
-		} else {
-			if (st_cfg.mot[MOTOR_2].power_mode == MOTOR_IDLE_WHEN_STOPPED) {
-				PORT_MOTOR_2_VPORT.OUT &= ~MOTOR_ENABLE_BIT_bm;
-				st_run.mot[MOTOR_2].power_state = MOTOR_START_IDLE_TIMEOUT;
-			}
-		}
-		ACCUMULATE_ENCODER(MOTOR_2);
-
-		//**** MOTOR_3 LOAD ****
-
-		if ((st_run.mot[MOTOR_3].substep_increment = st_pre.mot[MOTOR_3].substep_increment) != 0) {
-			st_run.mot[MOTOR_3].substep_accumulator *= st_pre.dda_accumulator_scale;
-			if (st_pre.mot[MOTOR_3].direction_change == true) {
-				if (st_pre.mot[MOTOR_3].direction == DIRECTION_CW)
-					PORT_MOTOR_3_VPORT.OUT &= ~DIRECTION_BIT_bm; else 
-					PORT_MOTOR_3_VPORT.OUT |= DIRECTION_BIT_bm;
-				st_run.mot[MOTOR_3].substep_accumulator = -(st_run.dda_ticks_X_substeps + st_run.mot[MOTOR_3].substep_accumulator);
-			}
-			PORT_MOTOR_3_VPORT.OUT &= ~MOTOR_ENABLE_BIT_bm;
-			st_run.mot[MOTOR_3].power_state = MOTOR_RUNNING;
-			SET_ENCODER_STEP_SIGN(MOTOR_3, st_pre.mot[MOTOR_3].step_sign);
-		} else {
-			if (st_cfg.mot[MOTOR_3].power_mode == MOTOR_IDLE_WHEN_STOPPED) {
-				PORT_MOTOR_3_VPORT.OUT &= ~MOTOR_ENABLE_BIT_bm;
-				st_run.mot[MOTOR_3].power_state = MOTOR_START_IDLE_TIMEOUT;
-			}
-		}
-		ACCUMULATE_ENCODER(MOTOR_3);
-
-		//**** MOTOR_4 LOAD ****
-
-		if ((st_run.mot[MOTOR_4].substep_increment = st_pre.mot[MOTOR_4].substep_increment) != 0) {
-			st_run.mot[MOTOR_4].substep_accumulator *= st_pre.dda_accumulator_scale;
-			if (st_pre.mot[MOTOR_4].direction_change == true) {
-				if (st_pre.mot[MOTOR_4].direction == DIRECTION_CW)
-					PORT_MOTOR_4_VPORT.OUT &= ~DIRECTION_BIT_bm; else
-					PORT_MOTOR_4_VPORT.OUT |= DIRECTION_BIT_bm;
-				st_run.mot[MOTOR_4].substep_accumulator = -(st_run.dda_ticks_X_substeps + st_run.mot[MOTOR_4].substep_accumulator);
-			}
-			PORT_MOTOR_4_VPORT.OUT &= ~MOTOR_ENABLE_BIT_bm;
-			st_run.mot[MOTOR_4].power_state = MOTOR_RUNNING;
-			SET_ENCODER_STEP_SIGN(MOTOR_4, st_pre.mot[MOTOR_4].step_sign);
-		} else {
-			if (st_cfg.mot[MOTOR_4].power_mode == MOTOR_IDLE_WHEN_STOPPED) {
-				PORT_MOTOR_4_VPORT.OUT &= ~MOTOR_ENABLE_BIT_bm;
-				st_run.mot[MOTOR_4].power_state = MOTOR_START_IDLE_TIMEOUT;
-			}
-		}
-		ACCUMULATE_ENCODER(MOTOR_4);
-
-		//**** do this last ****
-
-		TIMER_DDA.CTRLA = STEP_TIMER_ENABLE;				// enable the DDA timer
-
-	// handle dwells
-	} else if (st_pre.move_type == MOVE_TYPE_DWELL) {
-		st_run.dda_ticks_downcount = st_pre.dda_ticks;
-		TIMER_DWELL.PER = st_pre.dda_period;				// load dwell timer period
- 		TIMER_DWELL.CTRLA = STEP_TIMER_ENABLE;				// enable the dwell timer
-	}
-
-	// all other cases drop to here (e.g. Null moves after Mcodes skip to here) 
-	st_pre.exec_state = PREP_BUFFER_OWNED_BY_EXEC;			// flip it back
-	st_request_exec_move();									// exec and prep next move
-}
-
-/***********************************************************************************
- * st_prep_line() - Prepare the next move for the loader
- *
- *	This function does the math on the next pulse segment and gets it ready for 
- *	the loader. It deals with all the DDA optimizations and timer setups so that
- *	loading can be performed as rapidly as possible. It works in joint space 
- *	(motors) and it works in steps, not length units. All args are provided as 
- *	floats and converted to their appropriate integer types for the loader. 
- *
- * Args:
- *	  - steps[] are signed relative motion in steps for each motor. Steps are floats
- *		that typically have fractional values (fractional steps). The sign indicates
- *		direction. Motors that are not in the move should be 0 steps on input.
- *
- *	  - microseconds - how many microseconds the segment should run. If timing is not
- *		100% accurate this will affect the move velocity, but not the distance traveled.
- *
- *	  - step_error[] is a vector of measured errors to the step count. Used for correction.
- *
- * NOTE:  Many of the expressions are sensitive to casting and execution order to avoid long-term
- *		  accuracy errors due to floating point round off. One earlier failed attempt was:
- *		    dda_ticks_X_substeps = (uint32_t)((microseconds/1000000) * f_dda * dda_substeps);
- */
-
-stat_t st_prep_line(float travel_steps[], float microseconds, float following_error[])
-{
-	// trap conditions that would prevent queueing the line
-	if (st_pre.exec_state != PREP_BUFFER_OWNED_BY_EXEC) { return (cm_hard_alarm(STAT_INTERNAL_ERROR));
-		} else if (isinf(microseconds)) { return (cm_hard_alarm(STAT_PREP_LINE_MOVE_TIME_IS_INFINITE));	// not supposed to happen
-		} else if (isnan(microseconds)) { return (cm_hard_alarm(STAT_PREP_LINE_MOVE_TIME_IS_NAN));		// not supposed to happen
-		} else if (microseconds < EPSILON) { return (STAT_MINIMUM_TIME_MOVE_ERROR);
-	}
-	// setup segment parameters
-	// - dda_ticks is the integer number of DDA clock ticks needed to play out the segment
-	// - ticks_X_substeps is the maximum depth of the DDA accumulator (as a negative number)
-
-	float dda_ticks_X_substeps = st_pre.dda_ticks_X_substeps;	// value from previous segment
-	st_pre.dda_period = _f_to_period(FREQUENCY_DDA);
-	st_pre.dda_ticks = (int32_t)((microseconds / 1000000) * FREQUENCY_DDA);
-	st_pre.dda_ticks_X_substeps = st_pre.dda_ticks * DDA_SUBSTEPS;
-	if (dda_ticks_X_substeps > 0) {
-		st_pre.dda_accumulator_scale = st_pre.dda_ticks_X_substeps / dda_ticks_X_substeps;
-	} else {
-		st_pre.dda_accumulator_scale = 1;
-	}
-
-	// setup motor parameters
-
-	uint8_t previous_direction;
-	for (uint8_t i=0; i<MOTORS; i++) {
-
-		// Skip this motor if there are no new steps. Leave all values intact.
-		if (fp_ZERO(travel_steps[i])) { st_pre.mot[i].substep_increment = 0; continue;}
-
-		// Direction - set the direction, compensating for polarity.
-		// Set the step_sign which is used by the stepper ISR to accumulate step position
-		// Detect direction changes. Needed for accumulator adjustment
-
-		previous_direction = st_pre.mot[i].direction;
-		if (travel_steps[i] >= 0) {					// positive direction
-			st_pre.mot[i].direction = DIRECTION_CW ^ st_cfg.mot[i].polarity;
-			st_pre.mot[i].step_sign = 1;
-		} else {
-			st_pre.mot[i].direction = DIRECTION_CCW ^ st_cfg.mot[i].polarity;
-			st_pre.mot[i].step_sign = -1;
-		}
-		st_pre.mot[i].direction_change = st_pre.mot[i].direction ^ previous_direction;
-
-#ifdef __STEP_CORRECTION
-		// 'Nudge' correction strategy. Inject a single, scaled correction value then hold off
-
-		if ((--st_pre.mot[i].correction_holdoff < 0) && 
-			(fabs(following_error[i]) > STEP_CORRECTION_THRESHOLD)) {
-
-			st_pre.mot[i].correction_holdoff = STEP_CORRECTION_HOLDOFF;
-			st_pre.mot[i].correction_steps = following_error[i] * STEP_CORRECTION_FACTOR;
-
-			if (st_pre.mot[i].correction_steps > 0) {
-				st_pre.mot[i].correction_steps = min3(st_pre.mot[i].correction_steps, 
-													  fabs(travel_steps[i]), 
-													  STEP_CORRECTION_MAX); 
-			} else {
-				st_pre.mot[i].correction_steps = max3(st_pre.mot[i].correction_steps, 
-													  -fabs(travel_steps[i]), 
-													  -STEP_CORRECTION_MAX); 
-			}
-			st_pre.mot[i].corrected_steps += st_pre.mot[i].correction_steps;
-			travel_steps[i] += st_pre.mot[i].correction_steps;
-		}
-#endif
-		// Compute substeb increment. The accumulator must be *exactly* the incoming
-		// fractional steps times the substep multiplier or positional drift will occur.
-		// Rounding is performed to eliminate a negative bias in the int32 conversion
-		// that results in long-term negative drift. (fabs/round order doesn't matter)
-
-		st_pre.mot[i].substep_increment = round(fabs(travel_steps[i] * DDA_SUBSTEPS));
-	}
-	st_pre.move_type = MOVE_TYPE_ALINE;
-	return (STAT_OK);
-}
-
-/* 
- * st_prep_null() - Keeps the loader happy. Otherwise performs no action
- *
- *	Used by M codes, tool and spindle changes
- */
-
-void st_prep_null()
-{
-	st_pre.move_type = MOVE_TYPE_NULL;
-}
-
-/* 
- * st_prep_dwell() 	 - Add a dwell to the move buffer
- */
-
-void st_prep_dwell(float microseconds)
-{
-	st_pre.move_type = MOVE_TYPE_DWELL;
-	st_pre.dda_period = _f_to_period(FREQUENCY_DWELL);
-	st_pre.dda_ticks = (uint32_t)((microseconds/1000000) * FREQUENCY_DWELL);
-}
-
-/*
- * _set_hw_microsteps() - set microsteps in hardware
- *
- *	For now the microsteps is the same as the microsteps (1,2,4,8)
- *	This may change if microstep morphing is implemented.
- */
-
-static void _set_hw_microsteps(const uint8_t motor, const uint8_t microsteps)
-{
->>>>>>> 3457f66c
 #ifdef __ARM
 	switch (motor) {
 		case (MOTOR_1): { motor_1.setMicrosteps(microsteps); break; }
