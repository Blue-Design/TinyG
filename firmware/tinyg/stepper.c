--- conflicted
+++ resolved
@@ -1,380 +1,6 @@
 /*
  * stepper.c - stepper motor controls
  * This file is part of the TinyG project
-<<<<<<< HEAD
- *
- * Copyright (c) 2010 - 2013 Alden S. Hart, Jr.
- * Copyright (c) 2013 Robert Giseburt
- *
- * This file ("the software") is free software: you can redistribute it and/or modify
- * it under the terms of the GNU General Public License, version 2 as published by the
- * Free Software Foundation. You should have received a copy of the GNU General Public
- * License, version 2 along with the software.  If not, see <http://www.gnu.org/licenses/>.
- *
- * As a special exception, you may use this file as part of a software library without
- * restriction. Specifically, if other files instantiate templates or use macros or
- * inline functions from this file, or you compile this file and link it with  other
- * files to produce an executable, this file does not by itself cause the resulting
- * executable to be covered by the GNU General Public License. This exception does not
- * however invalidate any other reasons why the executable file might be covered by the
- * GNU General Public License.
- *
- * THE SOFTWARE IS DISTRIBUTED IN THE HOPE THAT IT WILL BE USEFUL, BUT WITHOUT ANY
- * WARRANTY OF ANY KIND, EXPRESS OR IMPLIED, INCLUDING BUT NOT LIMITED TO THE WARRANTIES
- * OF MERCHANTABILITY, FITNESS FOR A PARTICULAR PURPOSE AND NONINFRINGEMENT. IN NO EVENT
- * SHALL THE AUTHORS OR COPYRIGHT HOLDERS BE LIABLE FOR ANY CLAIM, DAMAGES OR OTHER
- * LIABILITY, WHETHER IN AN ACTION OF CONTRACT, TORT OR OTHERWISE, ARISING FROM, OUT OF
- * OR IN CONNECTION WITH THE SOFTWARE OR THE USE OR OTHER DEALINGS IN THE SOFTWARE.
- */
-/* 	This module provides the low-level stepper drivers and some related
- * 	functions. It dequeues lines queued by the motor_queue routines.
- * 	This is some of the most heavily optimized code in the project.
- *
- *	Note that if you want to use this for something other than TinyG
- *	you may need to stretch the step pulses. They run about 1 uSec 
- *	which is fine for the TI DRV8811/DRV8818 chips in TinyG but may 
- *	not suffice for other stepper driver hardware.
- */
-/* 
- * See stepper.h for a detailed explanation of this module
- */
-
-#include "tinyg.h"
-#include "config.h"
-#include "stepper.h"
-#include "planner.h"
-#include "hardware.h"
-#include "text_parser.h"
-#include "util.h"
-
-/**** Allocate structures ****/
-
-stConfig_t st;
-static stRunSingleton_t st_run;
-static stPrepSingleton_t st_prep;
-
-/**** Setup local functions ****/
-
-static void _load_move(void);
-static void _request_load_move(void);
-
-// handy macro
-#define _f_to_period(f) (uint16_t)((float)F_CPU / (float)f)
-
-/************************************************************************************
- **** CODE **************************************************************************
- ************************************************************************************/
-
-#ifdef __STEP_DIAGNOSTICS
-
-void _clear_step_diagnostics(void)
-{
-	for (uint8_t i=0; i<MOTORS; i++) {
-		st_run.m[i].step_counter = 0;
-		st_run.m[i].substep_increment = 0;
-		st_run.m[i].substep_accumulator = 0;
-		st_prep.m[i].steps_total = 0;
-		st_prep.segment_number = 0;
-	}
-}
-#endif
-
-void st_end_cycle(void)
-{
-#ifdef __STEP_DIAGNOSTICS
-	for (uint8_t i=0; i<MOTORS; i++) {
-
-//		printf("Motor %d step: %0.0f Steps:%0.3f Increment: %0.6f  Accumulator: %0.6f\n", // text display
-
-		printf("{\"%d\":{\"step\":%0.0f,\"steps\":%0.3f,\"err\":%0.2f,\"incr\":%0.6f,\"accum\":%0.6f}}\n",
-
-			i+1,
-			(double)st_run.m[i].step_counter, 
-			(double)st_prep.m[i].steps_total,
-			(double)((double)fabs(st_run.m[i].step_counter) - fabs(st_prep.m[i].steps_total)),
-			(double)((double)st_run.m[i].substep_increment / DDA_SUBSTEPS), 
-			(double)((double)st_run.m[i].substep_accumulator / DDA_SUBSTEPS));
-	}
-
-	st_run.initialized = false;	// set false to force stepper registers to initialize
-
-#endif
-}
-
-stat_t st_clc(cmdObj_t *cmd)	// clear diagnostic counters, reset stepper prep
-{
-#ifdef __STEP_DIAGNOSTICS
-	_clear_step_diagnostics();
-	st_end_cycle();
-#endif
-	return(STAT_OK);
-}
-
-
-/* 
- * stepper_init() - initialize stepper motor subsystem 
- *
- *	Notes:
- *	  - This init requires sys_init() to be run beforehand
- * 	  - microsteps are setup during config_init()
- *	  - motor polarity is setup during config_init()
- *	  - high level interrupts must be enabled in main() once all inits are complete
- */
-
-void stepper_init()
-{
-	memset(&st_run, 0, sizeof(st_run));			// clear all values, pointers and status
-	st_run.magic_end = MAGICNUM;
-	st_run.magic_start = MAGICNUM;
-	st_prep.magic_end = MAGICNUM;
-	st_prep.magic_start = MAGICNUM;
-
-
-#ifdef __STEP_DIAGNOSTICS
-	_clear_step_diagnostics();
-#endif
-
-	// Configure virtual ports
-	PORTCFG.VPCTRLA = PORTCFG_VP0MAP_PORT_MOTOR_1_gc | PORTCFG_VP1MAP_PORT_MOTOR_2_gc;
-	PORTCFG.VPCTRLB = PORTCFG_VP2MAP_PORT_MOTOR_3_gc | PORTCFG_VP3MAP_PORT_MOTOR_4_gc;
-
-	// setup ports
-	for (uint8_t i=0; i<MOTORS; i++) {
-		hw.st_port[i]->DIR = MOTOR_PORT_DIR_gm;  // sets outputs for motors & GPIO1, and GPIO2 inputs
-		hw.st_port[i]->OUT = MOTOR_ENABLE_BIT_bm;// zero port bits AND disable motor
-	}
-	// setup DDA timer
-	TIMER_DDA.CTRLA = STEP_TIMER_DISABLE;		// turn timer off
-	TIMER_DDA.CTRLB = STEP_TIMER_WGMODE;		// waveform mode
-	TIMER_DDA.INTCTRLA = TIMER_DDA_INTLVL;		// interrupt mode
-
-	// setup DWELL timer
-	TIMER_DWELL.CTRLA = STEP_TIMER_DISABLE;		// turn timer off
-	TIMER_DWELL.CTRLB = STEP_TIMER_WGMODE;		// waveform mode
-	TIMER_DWELL.INTCTRLA = TIMER_DWELL_INTLVL;	// interrupt mode
-
-	// setup software interrupt load timer
-	TIMER_LOAD.CTRLA = STEP_TIMER_DISABLE;		// turn timer off
-	TIMER_LOAD.CTRLB = STEP_TIMER_WGMODE;		// waveform mode
-	TIMER_LOAD.INTCTRLA = TIMER_LOAD_INTLVL;	// interrupt mode
-	TIMER_LOAD.PER = SWI_PERIOD;				// set period
-
-	// setup software interrupt exec timer
-	TIMER_EXEC.CTRLA = STEP_TIMER_DISABLE;		// turn timer off
-	TIMER_EXEC.CTRLB = STEP_TIMER_WGMODE;		// waveform mode
-	TIMER_EXEC.INTCTRLA = TIMER_EXEC_INTLVL;	// interrupt mode
-	TIMER_EXEC.PER = SWI_PERIOD;				// set period
-
-	st_prep.exec_state = PREP_BUFFER_OWNED_BY_EXEC;
-	st_run.initialized = false;	// set false to force stepper registers to initialize
-}
-
-/*
- * st_assertions() - test assertions, return error code if violation exists
- */
-stat_t st_assertions()
-{
-	if (st_run.magic_end	!= MAGICNUM) return (STAT_STEPPER_ASSERTION_FAILURE);
-	if (st_run.magic_start	!= MAGICNUM) return (STAT_STEPPER_ASSERTION_FAILURE);
-	if (st_prep.magic_end	!= MAGICNUM) return (STAT_STEPPER_ASSERTION_FAILURE);
-	if (st_prep.magic_start	!= MAGICNUM) return (STAT_STEPPER_ASSERTION_FAILURE);
-	return (STAT_OK);
-}
-
-/*
- * stepper_isbusy() - return TRUE if motors are running or a dwell is running
- */
-uint8_t stepper_isbusy()
-{
-	if (st_run.dda_ticks_downcount == 0) {
-		return (false);
-	} 
-	return (true);
-}
-
-/*
- * Motor power management functions
- *
- * _energize_motor()			- apply power to a motor
- * _deenergize_motor()			- remove power from a motor
- * st_set_motor_power()			- set motor a specified power level
- * st_energize_motors()			- apply power to all motors
- * st_deenergize_motors()		- remove power from all motors
- * st_motor_power_callback()	- callback to manage motor power sequencing
- */
-static void _energize_motor(const uint8_t motor)
-{
-	switch(motor) {
-		case (MOTOR_1): { PORT_MOTOR_1_VPORT.OUT &= ~MOTOR_ENABLE_BIT_bm; break; }
-		case (MOTOR_2): { PORT_MOTOR_2_VPORT.OUT &= ~MOTOR_ENABLE_BIT_bm; break; }
-		case (MOTOR_3): { PORT_MOTOR_3_VPORT.OUT &= ~MOTOR_ENABLE_BIT_bm; break; }
-		case (MOTOR_4): { PORT_MOTOR_4_VPORT.OUT &= ~MOTOR_ENABLE_BIT_bm; break; }
-	}
-//	st_run.m[motor].power_state = MOTOR_POWERED;
-	st_run.m[motor].power_state = MOTOR_START_IDLE_TIMEOUT;
-}
-
-static void _deenergize_motor(const uint8_t motor)
-{
-	switch (motor) {
-		case (MOTOR_1): { PORT_MOTOR_1_VPORT.OUT |= MOTOR_ENABLE_BIT_bm; break; }
-		case (MOTOR_2): { PORT_MOTOR_2_VPORT.OUT |= MOTOR_ENABLE_BIT_bm; break; }
-		case (MOTOR_3): { PORT_MOTOR_3_VPORT.OUT |= MOTOR_ENABLE_BIT_bm; break; }
-		case (MOTOR_4): { PORT_MOTOR_4_VPORT.OUT |= MOTOR_ENABLE_BIT_bm; break; }
-	}
-	st_run.m[motor].power_state = MOTOR_OFF;
-}
-
-static void _set_motor_power_level(const uint8_t motor, const float power_level)
-{
-	return;	
-}
-
-void st_energize_motors()
-{
-	for (uint8_t motor = MOTOR_1; motor < MOTORS; motor++) {
-		_energize_motor(motor);
-		st_run.m[motor].power_state = MOTOR_START_IDLE_TIMEOUT;
-	}
-}
-
-void st_deenergize_motors()
-{
-	for (uint8_t motor = MOTOR_1; motor < MOTORS; motor++) {
-		_deenergize_motor(motor);
-	}
-}
-
-stat_t st_motor_power_callback() 	// called by controller
-{
-	// manage power for each motor individually - facilitates advanced features
-	for (uint8_t motor = MOTOR_1; motor < MOTORS; motor++) {
-
-		if (st.m[motor].power_mode == MOTOR_ENERGIZED_DURING_CYCLE) {
-
-			switch (st_run.m[motor].power_state) {
-				case (MOTOR_START_IDLE_TIMEOUT): {
-					st_run.m[motor].power_systick = SysTickTimer_getValue() + (uint32_t)(st.motor_idle_timeout * 1000);
-					st_run.m[motor].power_state = MOTOR_TIME_IDLE_TIMEOUT;
-					break;
-				}
-
-				case (MOTOR_TIME_IDLE_TIMEOUT): {
-					if (SysTickTimer_getValue() > st_run.m[motor].power_systick ) { 
-						st_run.m[motor].power_state = MOTOR_IDLE;
-						_deenergize_motor(motor);
-					}
-					break;
-				}
-			}
-		} else if(st.m[motor].power_mode == MOTOR_IDLE_WHEN_STOPPED) {
-			switch (st_run.m[motor].power_state) {
-				case (MOTOR_START_IDLE_TIMEOUT): {
-					st_run.m[motor].power_systick = SysTickTimer_getValue() + (uint32_t)(250);
-					st_run.m[motor].power_state = MOTOR_TIME_IDLE_TIMEOUT;
-					break;
-				}
-
-				case (MOTOR_TIME_IDLE_TIMEOUT): {
-					if (SysTickTimer_getValue() > st_run.m[motor].power_systick ) { 
-						st_run.m[motor].power_state = MOTOR_IDLE;
-						_deenergize_motor(motor);
-					}
-					break;
-				}
-			}
-
-//		} else if(st_run.m[motor].power_mode == MOTOR_POWER_REDUCED_WHEN_IDLE) {	// ARM ONLY
-			
-//		} else if(st_run.m[motor].power_mode == DYNAMIC_MOTOR_POWER) {				// ARM ONLY
-			
-		}
-	}
-	return (STAT_OK);
-}
-
-/***** Interrupt Service Routines *****
- *
- * ISR - DDA timer interrupt routine - service ticks from DDA timer
- *
- *	The step bit pulse width is ~1 uSec, which is OK for the TI DRV8811's.
- *	If you need to stretch the pulse I recommend moving the port OUTCLRs
- *	to the end of the routine. If you need more time than that use a 
- *	pulse OFF timer like grbl does so as not to spend any more time in 
- *	the ISR, which would limit the upper range of the DDA frequency.
- *
- *	Uses direct struct addresses and literal values for hardware devices -
- *	it's faster than using indexed timer and port accesses. I checked.
- *	Even when -0s or -03 is used.
- */
-
-#ifdef __STEP_DIAGNOSTICS
-#define RUN_STEP_COUNTER(motor) (st_run.m[motor].step_counter += st_run.m[motor].step_counter_incr)
-#else 
-#define RUN_STEP_COUNTER(motor)
-#endif
-
-ISR(TIMER_DDA_ISR_vect)
-{
-	if ((st_run.m[MOTOR_1].substep_accumulator += st_run.m[MOTOR_1].substep_increment) > 0) {
-		PORT_MOTOR_1_VPORT.OUT |= STEP_BIT_bm;		// turn step bit on
-		st_run.m[MOTOR_1].substep_accumulator -= st_run.dda_ticks_X_substeps;
-		RUN_STEP_COUNTER(0);
-	}
-	if ((st_run.m[MOTOR_2].substep_accumulator += st_run.m[MOTOR_2].substep_increment) > 0) {
-		PORT_MOTOR_2_VPORT.OUT |= STEP_BIT_bm;
-		st_run.m[MOTOR_2].substep_accumulator -= st_run.dda_ticks_X_substeps;
-		RUN_STEP_COUNTER(1);
-	}
-	if ((st_run.m[MOTOR_3].substep_accumulator += st_run.m[MOTOR_3].substep_increment) > 0) {
-		PORT_MOTOR_3_VPORT.OUT |= STEP_BIT_bm;
-		st_run.m[MOTOR_3].substep_accumulator -= st_run.dda_ticks_X_substeps;
-		RUN_STEP_COUNTER(2);
-	}
-	if ((st_run.m[MOTOR_4].substep_accumulator += st_run.m[MOTOR_4].substep_increment) > 0) {
-		PORT_MOTOR_4_VPORT.OUT |= STEP_BIT_bm;
-		st_run.m[MOTOR_4].substep_accumulator -= st_run.dda_ticks_X_substeps;
-		RUN_STEP_COUNTER(3);
-	}
-
-	// pulse stretching for using external drivers.- turn step bits off
-	PORT_MOTOR_1_VPORT.OUT &= ~STEP_BIT_bm;				// ~ 5 uSec pulse width
-	PORT_MOTOR_2_VPORT.OUT &= ~STEP_BIT_bm;				// ~ 4 uSec
-	PORT_MOTOR_3_VPORT.OUT &= ~STEP_BIT_bm;				// ~ 3 uSec
-	PORT_MOTOR_4_VPORT.OUT &= ~STEP_BIT_bm;				// ~ 2 uSec
-
-	if (--st_run.dda_ticks_downcount != 0) return;
-
-	TIMER_DDA.CTRLA = STEP_TIMER_DISABLE;				// disable DDA timer
-	_load_move();										// load the next move
-}
-
-ISR(TIMER_DWELL_ISR_vect) {								// DWELL timer interrupt
-	if (--st_run.dda_ticks_downcount == 0) {
- 		TIMER_DWELL.CTRLA = STEP_TIMER_DISABLE;			// disable DWELL timer
-//		mp_end_dwell();									// free the planner buffer
-		_load_move();
-	}
-}
-
-ISR(TIMER_LOAD_ISR_vect) {								// load steppers SW interrupt
- 	TIMER_LOAD.CTRLA = STEP_TIMER_DISABLE;				// disable SW interrupt timer
-	_load_move();
-}
-
-ISR(TIMER_EXEC_ISR_vect) {								// exec move SW interrupt
- 	TIMER_EXEC.CTRLA = STEP_TIMER_DISABLE;				// disable SW interrupt timer
-
-	// exec_move
-   	if (st_prep.exec_state == PREP_BUFFER_OWNED_BY_EXEC) {
-	   	if (mp_exec_move() != STAT_NOOP) {
-		   	st_prep.exec_state = PREP_BUFFER_OWNED_BY_LOADER; // flip it back
-		   	_request_load_move();
-	   	}
-   	}
-	
-}
-=======
  *
  * Copyright (c) 2010 - 2013 Alden S. Hart, Jr.
  * Copyright (c) 2013 Robert Giseburt
@@ -712,285 +338,11 @@
    	}
 }
 
->>>>>>> d0ab30b9
 /****************************************************************************************
  * Exec sequencing code - computes and prepares next load segment
  * st_request_exec_move()	- SW interrupt to request to execute a move
  * exec_timer interrupt		- interrupt handler for calling exec function
  */
-<<<<<<< HEAD
-
-/* Software interrupts
- *
- * st_request_exec_move() - SW interrupt to request to execute a move
- * _request_load_move()   - SW interrupt to request to load a move
- */
-
-void st_request_exec_move()
-{
-	if (st_prep.exec_state == PREP_BUFFER_OWNED_BY_EXEC) {	// bother interrupting
-		TIMER_EXEC.PER = SWI_PERIOD;
-		TIMER_EXEC.CTRLA = STEP_TIMER_ENABLE;			// trigger a LO interrupt
-	}
-}
-
-static void _request_load_move()
-{
-	if (st_run.dda_ticks_downcount == 0) {				// bother interrupting
-		TIMER_LOAD.PER = SWI_PERIOD;
-		TIMER_LOAD.CTRLA = STEP_TIMER_ENABLE;			// trigger a HI interrupt
-	} 	// else don't bother to interrupt. You'll just trigger an 
-		// interrupt and find out the load routine is not ready for you
-}
-
-/*
- * _load_move() - Dequeue move and load into stepper struct
- *
- *	This routine can only be called be called from an ISR at the same or 
- *	higher level as the DDA or dwell ISR. A software interrupt has been 
- *	provided to allow a non-ISR to request a load (see st_request_load_move())
- */
-
-#ifdef __STEP_DIAGNOSTICS
-#define SETUP_STEP_COUNTER(motor) (st_run.m[motor].step_counter_incr = st_prep.m[motor].step_counter_incr)
-#else
-#define SETUP_STEP_COUNTER(motor)
-#endif
-
-static void _load_move()
-{
-	// Be aware that dda_ticks_downcount must equal zero for the loader to run.
-	// So the initial load must also have this set to zero as part of initialization
-	if (st_run.dda_ticks_downcount != 0) return;					// exit if it's still busy
-
-	if (st_prep.exec_state != PREP_BUFFER_OWNED_BY_LOADER) {		// if there are no moves to load...
-		for (uint8_t motor = MOTOR_1; motor < MOTORS; motor++) {
-			st_run.m[motor].power_state = MOTOR_START_IDLE_TIMEOUT;	// ...start motor power timeouts
-		}
-		return;
-	}
-
-	// handle aline loads first (most common case)  NB: there are no more lines, only alines
-	if (st_prep.move_type == MOVE_TYPE_ALINE) {
-		st_run.dda_ticks_downcount = st_prep.dda_ticks;
-		st_run.dda_ticks_X_substeps = st_prep.dda_ticks_X_substeps;
-		TIMER_DDA.PER = st_prep.dda_period;
-
-		// Setup MOTOR_1
-
-		// These sections are somewhat optimized for execution speed. The whole load operation
-		// is supposed to take < 10 uSec (Xmega). Be careful if you mess with this.
-
-		// if() either sets the substep increment value or zeroes it
-
-		if ((st_run.m[MOTOR_1].substep_increment = st_prep.m[MOTOR_1].substep_increment) != 0) {
-
-			// Set the direction bit in hardware
-		 	// NB: If motor has 0 steps the direction setting is skipped
-			if (st_prep.m[MOTOR_1].direction == 0) 
-				PORT_MOTOR_1_VPORT.OUT &= ~DIRECTION_BIT_bm; else 	// CW motion (bit cleared)
-				PORT_MOTOR_1_VPORT.OUT |= DIRECTION_BIT_bm;			// CCW motion
-
-			// Compensate for direction change in the accumulator
-			if (st_prep.m[MOTOR_1].direction_change == true) {
-				st_run.m[MOTOR_1].substep_accumulator = -(st_run.dda_ticks_X_substeps + st_run.m[MOTOR_1].substep_accumulator);
-			}
-
-			// Enable the stepper and start motor power management
-			PORT_MOTOR_1_VPORT.OUT &= ~MOTOR_ENABLE_BIT_bm;			// energize motor
-			st_run.m[MOTOR_1].power_state = MOTOR_RUNNING;			// set power management state
-			SETUP_STEP_COUNTER(0);									// setup diagnostic pulse counter
-
-		} else {  // Motor has 0 steps; might need to energize motor for power mode processing
-			if (st.m[MOTOR_1].power_mode == MOTOR_IDLE_WHEN_STOPPED) {
-				PORT_MOTOR_1_VPORT.OUT &= ~MOTOR_ENABLE_BIT_bm;		// energize motor
-				st_run.m[MOTOR_1].power_state = MOTOR_START_IDLE_TIMEOUT;
-			}
-		}
-		st_prep.m[MOTOR_1].steps_record = st_prep.m[MOTOR_1].steps;	// DIAGNOSTIC record of previous ending accumulator
-		st_prep.m[MOTOR_1].substep_accum_record = st_run.m[MOTOR_1].substep_accumulator; // DIAGNOSTIC record of previous ending accumulator
-
-		if ((st_run.m[MOTOR_2].substep_increment = st_prep.m[MOTOR_2].substep_increment) != 0) {
-			if (st_prep.m[MOTOR_2].direction == 0)
-				PORT_MOTOR_2_VPORT.OUT &= ~DIRECTION_BIT_bm; else
-				PORT_MOTOR_2_VPORT.OUT |= DIRECTION_BIT_bm;
-			if (st_prep.m[MOTOR_2].direction_change == true) st_run.m[MOTOR_2].substep_accumulator = 
-				-(st_run.dda_ticks_X_substeps + st_run.m[MOTOR_2].substep_accumulator);
-			PORT_MOTOR_2_VPORT.OUT &= ~MOTOR_ENABLE_BIT_bm;
-			st_run.m[MOTOR_2].power_state = MOTOR_RUNNING;
-			SETUP_STEP_COUNTER(1);
-		} else {
-			if (st.m[MOTOR_2].power_mode == MOTOR_IDLE_WHEN_STOPPED) {
-				PORT_MOTOR_2_VPORT.OUT &= ~MOTOR_ENABLE_BIT_bm;
-				st_run.m[MOTOR_2].power_state = MOTOR_START_IDLE_TIMEOUT;
-			}
-		}
-//		st_prep.m[MOTOR_1].steps_record = st_prep.m[MOTOR_1].steps;	// DIAGNOSTIC record of previous ending accumulator
-//		st_prep.m[MOTOR_1].substep_accum_record = st_run.m[MOTOR_1].substep_accumulator; // DIAGNOSTIC record of previous ending accumulator
-
-
-		if ((st_run.m[MOTOR_3].substep_increment = st_prep.m[MOTOR_3].substep_increment) != 0) {
-			if (st_prep.m[MOTOR_3].direction == 0)
-				PORT_MOTOR_3_VPORT.OUT &= ~DIRECTION_BIT_bm; else
-				PORT_MOTOR_3_VPORT.OUT |= DIRECTION_BIT_bm;
-			if (st_prep.m[MOTOR_3].direction_change == true) st_run.m[MOTOR_3].substep_accumulator = 
-				-(st_run.dda_ticks_X_substeps + st_run.m[MOTOR_3].substep_accumulator);
-			PORT_MOTOR_3_VPORT.OUT &= ~MOTOR_ENABLE_BIT_bm;
-			st_run.m[MOTOR_3].power_state = MOTOR_RUNNING;
-			SETUP_STEP_COUNTER(2);
-		} else {
-			if (st.m[MOTOR_3].power_mode == MOTOR_IDLE_WHEN_STOPPED) {
-				PORT_MOTOR_3_VPORT.OUT &= ~MOTOR_ENABLE_BIT_bm;
-				st_run.m[MOTOR_3].power_state = MOTOR_START_IDLE_TIMEOUT;
-			}
-		}
-
-		if ((st_run.m[MOTOR_4].substep_increment = st_prep.m[MOTOR_4].substep_increment) != 0) {
-			if (st_prep.m[MOTOR_4].direction == 0)
-				PORT_MOTOR_4_VPORT.OUT &= ~DIRECTION_BIT_bm; else 
-				PORT_MOTOR_4_VPORT.OUT |= DIRECTION_BIT_bm;
-			if (st_prep.m[MOTOR_4].direction_change == true) st_run.m[MOTOR_4].substep_accumulator = 
-				-(st_run.dda_ticks_X_substeps + st_run.m[MOTOR_4].substep_accumulator);
-			PORT_MOTOR_4_VPORT.OUT &= ~MOTOR_ENABLE_BIT_bm;
-			st_run.m[MOTOR_4].power_state = MOTOR_RUNNING;
-			SETUP_STEP_COUNTER(3);
-		} else {
-			if (st.m[MOTOR_4].power_mode == MOTOR_IDLE_WHEN_STOPPED) {
-				PORT_MOTOR_4_VPORT.OUT &= ~MOTOR_ENABLE_BIT_bm;
-				st_run.m[MOTOR_4].power_state = MOTOR_START_IDLE_TIMEOUT;
-			}
-		}
-
-		// perform some first-time initializations if this is a new cycle
-		if (st_run.initialized == false) {
-			st_run.m[MOTOR_1].substep_accumulator = -st_run.dda_ticks_X_substeps;	
-			st_run.m[MOTOR_2].substep_accumulator = -st_run.dda_ticks_X_substeps;	
-			st_run.m[MOTOR_3].substep_accumulator = -st_run.dda_ticks_X_substeps;	
-			st_run.m[MOTOR_4].substep_accumulator = -st_run.dda_ticks_X_substeps;	
-			st_run.initialized = true;
-		}
-
-		TIMER_DDA.CTRLA = STEP_TIMER_ENABLE;				// enable the DDA timer
-
-	// handle dwells
-	} else if (st_prep.move_type == MOVE_TYPE_DWELL) {
-		st_run.dda_ticks_downcount = st_prep.dda_ticks;
-		TIMER_DWELL.PER = st_prep.dda_period;				// load dwell timer period
- 		TIMER_DWELL.CTRLA = STEP_TIMER_ENABLE;				// enable the dwell timer
-	}
-
-	// all other cases drop to here (e.g. Null moves after Mcodes skip to here) 
-	st_prep.exec_state = PREP_BUFFER_OWNED_BY_EXEC;			// flip it back
-	st_request_exec_move();									// exec and prep next move
-}
-
-/* 
- * st_prep_null() - Keeps the loader happy. Otherwise performs no action
- *
- *	Used by M codes, tool and spindle changes
- */
-
-void st_prep_null()
-{
-	st_prep.move_type = MOVE_TYPE_NULL;
-}
-
-/* 
- * st_prep_dwell() 	 - Add a dwell to the move buffer
- */
-
-void st_prep_dwell(double microseconds)
-{
-	st_prep.move_type = MOVE_TYPE_DWELL;
-	st_prep.dda_period = _f_to_period(FREQUENCY_DWELL);
-	st_prep.dda_ticks = (uint32_t)((microseconds/1000000) * FREQUENCY_DWELL);
-}
-
-/***********************************************************************************
- * st_prep_line() - Prepare the next move for the loader
- *
- *	This function does the math on the next pulse segment and gets it ready for 
- *	the loader. It deals with all the DDA optimizations and timer setups so that
- *	loading can be performed as rapidly as possible. It works in joint space 
- *	(motors) and it works in steps, not length units. All args are provided as 
- *	floats and converted to their appropriate integer types for the loader. 
- *
- * Args:
- *	  - steps[] are signed relative motion in steps (can be non-integer values).
- *	  	Steps[] are defined for each motor (joint). These are *exact* distance 
- *		measurements that must be faithfully reproduced t0 maintain positional accuracy. 
- *		Steps are doubles that are signed for direction and typically have fractional 
- *		values. Motors that are not in the move should be set to 0 steps on input.
- *
- *	  - microseconds - how many microseconds the segment should run. If timing is not 
- *		100% accurate this will affect the move velocity, but not the distance traveled.
- *
- * NOTE:  Many of the expressions are sensitive to casting and execution order to avoid long-term 
- *		  accuracy errors due to floating point round off. One earlier failed attempt was:
- *		    dda_ticks_X_substeps = (uint32_t)((microseconds/1000000) * f_dda * dda_substeps);
- */
-stat_t st_prep_line(double incoming_steps[], double microseconds)
-{
-	// trap conditions that would prevent queueing the line
-	if (st_prep.exec_state != PREP_BUFFER_OWNED_BY_EXEC) { return (STAT_INTERNAL_ERROR);
-	} else if (isinf(microseconds)) { return (cm_hard_alarm(STAT_PREP_LINE_MOVE_TIME_IS_INFINITE));
-	} else if (isnan(microseconds)) { return (cm_hard_alarm(STAT_PREP_LINE_MOVE_TIME_IS_NAN));
-	} else if (microseconds < EPSILON) { return (STAT_MINIMUM_TIME_MOVE_ERROR);
-	}
-
-	// setup segment parameters
-	// - dda_ticks is the integer number of DDA clock ticks needed to play out the segment
-	// - ticks_X_substeps must be exact or errors will build up in the substep accumulators 
-	//	 leading to long term accuracy errors (drift)
-
-	st_prep.dda_period = _f_to_period(FREQUENCY_DDA);
-	st_prep.dda_ticks = (int32_t)((microseconds / 1000000) * FREQUENCY_DDA);
-	st_prep.dda_ticks_X_substeps = st_prep.dda_ticks * DDA_SUBSTEPS;
-
-	// setup motor parameters
-	// - skip this motor if there are no new steps. Leave direction value intact.
-	// - set the direction; compensate for polarity
-	// - the amount to increment the substeb accumulator must be *exactly* the incoming steps 
-	//	 times the substep multipler or positional drift will occur
-
-	uint8_t previous_direction;
-
-	for (uint8_t i=0; i<MOTORS; i++) {
-        if (fp_ZERO(incoming_steps[i])) { st_prep.m[i].substep_increment = 0; continue;}
-
-		previous_direction = st_prep.m[i].direction;
-		st_prep.m[i].direction = ((incoming_steps[i] < 0) ? 1 : 0) ^ st.m[i].polarity;
-		st_prep.m[i].direction_change = st_prep.m[i].direction ^ previous_direction;
-
-		st_prep.m[i].substep_increment = fabs((incoming_steps[i] + 0.000005) * DDA_SUBSTEPS);
-
-#ifdef __STEP_DIAGNOSTICS
-		st_prep.m[i].steps = incoming_steps[i];
-		st_prep.m[i].steps_total += incoming_steps[i];
-		st_prep.m[i].step_counter_incr = incoming_steps[i] / fabs(incoming_steps[i]); // set to +1 or -1
-
-//		if (i == MOTOR_1) {	// print X axis values
-//			printf("%0.6f,%li\n", st_prep.m[i].steps_record, st_prep.m[i].substep_accum_record);
-//		}
-#endif
-	}
-#ifdef __STEP_DIAGNOSTICS
-	st_prep.segment_number++;
-#endif
-	st_prep.move_type = MOVE_TYPE_ALINE;
-	return (STAT_OK);
-}
-
-/*
- * _set_hw_microsteps() - set microsteps in hardware
- *
- *	For now the microsteps is the same as the microsteps (1,2,4,8)
- *	This may change if microstep morphing is implemented.
- */
-
-static void _set_hw_microsteps(const uint8_t motor, const uint8_t microsteps)
-{
-=======
 
 /* Software interrupts
  *
@@ -1327,7 +679,6 @@
  */
 static void _set_hw_microsteps(const uint8_t motor, const uint8_t microsteps)
 {
->>>>>>> d0ab30b9
 #ifdef __ARM
 	switch (motor) {
 		case (MOTOR_1): { motor_1.setMicrosteps(microsteps); break; }
@@ -1369,7 +720,6 @@
 {
 	char_t *ptr;
 	char_t motors[] = {"123456"};
-<<<<<<< HEAD
 	char_t tmp[CMD_TOKEN_LEN+1];
 	
 //	strncpy_P(tmp, cfgArray[index].group, CMD_GROUP_LEN);
@@ -1388,7 +738,11 @@
 static void _set_motor_steps_per_unit(cmdObj_t *cmd) 
 {
 	uint8_t m = _get_motor(cmd->index);
-	st.m[m].steps_per_unit = (360 / (st.m[m].step_angle / st.m[m].microsteps) / st.m[m].travel_rev);
+//	st_cfg.mot[m].steps_per_unit = (360 / (st_cfg.mot[m].step_angle / st_cfg.mot[m].microsteps) / st_cfg.mot[m].travel_rev);
+//	st_cfg.mot[m].units_per_step = st_cfg.mot[m].travel_rev / (360 / st_cfg.mot[m].step_angle) / st_cfg.mot[m].microsteps;
+//	faster and more numerically accurate formulation of the above:
+	st_cfg.mot[m].units_per_step = (st_cfg.mot[m].travel_rev * st_cfg.mot[m].step_angle) / (360 * st_cfg.mot[m].microsteps);
+	st_cfg.mot[m].steps_per_unit = 1 / st_cfg.mot[m].units_per_step;
 }
 
 stat_t st_set_sa(cmdObj_t *cmd)			// motor step angle
@@ -1429,79 +783,10 @@
 
 stat_t st_set_mt(cmdObj_t *cmd)
 {
-	st.motor_idle_timeout = min(IDLE_TIMEOUT_SECONDS_MAX, max(cmd->value, IDLE_TIMEOUT_SECONDS_MIN));
-	return (STAT_OK);
-}
-
-=======
-	char_t tmp[CMD_TOKEN_LEN+1];
-	
-//	strncpy_P(tmp, cfgArray[index].group, CMD_GROUP_LEN);
-	strcpy_P(tmp, cfgArray[index].group);	// assumes group strings in the array are well behaved
-	if ((ptr = strchr(motors, tmp[0])) == NULL) {
-		return (-1);
-	}
-	return (ptr - motors);
-}
-
-/*
- * _set_motor_steps_per_unit() - what it says
- * This function will need to be rethought if microstep morphing is implemented
- */
-
-static void _set_motor_steps_per_unit(cmdObj_t *cmd) 
-{
-	uint8_t m = _get_motor(cmd->index);
-//	st_cfg.mot[m].steps_per_unit = (360 / (st_cfg.mot[m].step_angle / st_cfg.mot[m].microsteps) / st_cfg.mot[m].travel_rev);
-//	st_cfg.mot[m].units_per_step = st_cfg.mot[m].travel_rev / (360 / st_cfg.mot[m].step_angle) / st_cfg.mot[m].microsteps;
-//	faster and more numerically accurate formulation of the above:
-	st_cfg.mot[m].units_per_step = (st_cfg.mot[m].travel_rev * st_cfg.mot[m].step_angle) / (360 * st_cfg.mot[m].microsteps);
-	st_cfg.mot[m].steps_per_unit = 1 / st_cfg.mot[m].units_per_step;
-}
-
-stat_t st_set_sa(cmdObj_t *cmd)			// motor step angle
-{ 
-	set_flt(cmd);
-	_set_motor_steps_per_unit(cmd); 
-	return(STAT_OK);
-}
-
-stat_t st_set_tr(cmdObj_t *cmd)			// motor travel per revolution
-{ 
-	set_flu(cmd);
-	_set_motor_steps_per_unit(cmd); 
-	return(STAT_OK);
-}
-
-stat_t st_set_mi(cmdObj_t *cmd)			// motor microsteps
-{
-	if (fp_NE(cmd->value,1) && fp_NE(cmd->value,2) && fp_NE(cmd->value,4) && fp_NE(cmd->value,8)) {
-		cmd_conditional_message((const char_t *)"*** WARNING *** Setting non-standard microstep value");
-	}
-	set_ui8(cmd);							// set it anyway, even if it's unsupported
-	_set_motor_steps_per_unit(cmd);
-	_set_hw_microsteps(_get_motor(cmd->index), (uint8_t)cmd->value);
-	return (STAT_OK);
-}
-
-stat_t st_set_pm(cmdObj_t *cmd)			// motor power mode
-{ 
-	ritorno (set_01(cmd));
-	if (fp_ZERO(cmd->value)) { // people asked this setting take effect immediately, hence:
-		_energize_motor(_get_motor(cmd->index));
-	} else {
-		_deenergize_motor(_get_motor(cmd->index));
-	}
-	return (STAT_OK);
-}
-
-stat_t st_set_mt(cmdObj_t *cmd)
-{
 	st_cfg.motor_idle_timeout = min(IDLE_TIMEOUT_SECONDS_MAX, max(cmd->value, IDLE_TIMEOUT_SECONDS_MIN));
 	return (STAT_OK);
 }
 
->>>>>>> d0ab30b9
 /*
  * st_set_md() - disable motor power
  * st_set_me() - enable motor power
